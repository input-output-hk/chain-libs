--- conflicted
+++ resolved
@@ -52,19 +52,10 @@
     Ok(())
 }
 
-<<<<<<< HEAD
 pub fn unpack_time_era<R: std::io::BufRead>(codec: &mut Codec<R>) -> Result<TimeEra, ReadError> {
-    let epoch_start = Epoch(codec.get_u32()?);
-    let slot_start = Slot(codec.get_u64()?);
-    let slots_per_epoch = codec.get_u32()?;
-=======
-pub fn unpack_time_era<R: std::io::BufRead>(
-    codec: &mut Codec<R>,
-) -> Result<TimeEra, std::io::Error> {
     let epoch_start = Epoch(codec.get_be_u32()?);
     let slot_start = Slot(codec.get_be_u64()?);
     let slots_per_epoch = codec.get_be_u32()?;
->>>>>>> f3df9ffd
 
     Ok(TimeEra {
         epoch_start,
