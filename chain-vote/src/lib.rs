#[macro_use]
mod macros;
pub mod committee;
mod cryptography;
mod encrypted_vote;
pub mod error;
mod gang;
mod math;
pub mod tally;

pub use crate::{
    committee::{ElectionPublicKey, MemberCommunicationKey, MemberPublicKey, MemberState},
    cryptography::Ciphertext, //todo: why this?
<<<<<<< HEAD
    encrypted_vote::{EncryptedVote, ProofOfCorrectVote, Vote},
=======
    encrypted_vote::{Ballot, BallotVerificationError, EncryptedVote, ProofOfCorrectVote, Vote},
>>>>>>> f05ad66a
    gang::BabyStepsTable as TallyOptimizationTable,
    tally::{Crs, EncryptedTally, Tally, TallyDecryptShare},
};<|MERGE_RESOLUTION|>--- conflicted
+++ resolved
@@ -3,7 +3,7 @@
 pub mod committee;
 mod cryptography;
 mod encrypted_vote;
-pub mod error;
+// pub mod error;
 mod gang;
 mod math;
 pub mod tally;
@@ -11,11 +11,7 @@
 pub use crate::{
     committee::{ElectionPublicKey, MemberCommunicationKey, MemberPublicKey, MemberState},
     cryptography::Ciphertext, //todo: why this?
-<<<<<<< HEAD
-    encrypted_vote::{EncryptedVote, ProofOfCorrectVote, Vote},
-=======
     encrypted_vote::{Ballot, BallotVerificationError, EncryptedVote, ProofOfCorrectVote, Vote},
->>>>>>> f05ad66a
     gang::BabyStepsTable as TallyOptimizationTable,
     tally::{Crs, EncryptedTally, Tally, TallyDecryptShare},
 };