--- conflicted
+++ resolved
@@ -315,11 +315,6 @@
 }
 
 /// Execute a CREATE transaction
-<<<<<<< HEAD
-=======
-#[allow(clippy::too_many_arguments)]
-#[allow(clippy::boxed_local)]
->>>>>>> 7b0a443e
 pub fn transact_create<State: EvmState>(
     vm: VirtualMachine<State>,
     value: U256,
@@ -330,7 +325,7 @@
     let gas_limit = vm.gas_limit;
     let access_list = convert_access_list_to_tuples_vec(access_list);
     execute_transaction(vm, |executor| {
-        executor.transact_create(caller, value, init_code.to_vec(), gas_limit, access_list)
+        executor.transact_create(caller, value, init_code.into(), gas_limit, access_list)
     })
 }
 
