//! # The Virtual Machine
//!
//! Abstractions for the EVM runtime.
//!
//! This module contains types that abstract away implementation details from the `evm` crate,
//! specially those involving node and stack configurations, and runtime execution.
//!
//! ## Handler <- EVM Context Handler
//! ## StackState<'config>
//!
use evm::{
    backend::{Apply, ApplyBackend, Backend, Basic},
    executor::stack::{MemoryStackState, StackExecutor, StackSubstateMetadata},
    Context, ExitError, ExitFatal, ExitReason, ExitRevert,
};
use primitive_types::{H160, H256, U256};

use thiserror::Error;

use crate::{
    precompiles::Precompiles,
    state::{AccountTrie, ByteCode, Key, LogsState},
};

/// Export EVM types
pub use evm::backend::Log;

/// An address of an EVM account.
pub type Address = H160;

/// A block's chain ID.
pub type ChainId = U256;

/// A block hash.
pub type BlockHash = H256;

/// A block hash.
pub type BlockHashes = Vec<BlockHash>;

/// A block's number.
pub type BlockNumber = U256;

/// A block's timestamp.
pub type BlockTimestamp = U256;

/// A block's difficulty.
pub type BlockDifficulty = U256;

/// A block's gas limit.
pub type BlockGasLimit = U256;

/// A block's base fee per gas.
pub type BlockBaseFeePerGas = U256;

/// A block's origin
pub type Origin = H160;

/// A block's coinbase
pub type BlockCoinBase = H160;

/// Gas quantity integer for EVM operations.
pub type Gas = U256;

/// Gas price integer for EVM operations.
pub type GasPrice = U256;

/// Gas limit for EVM operations.
pub type GasLimit = U256;

#[derive(Clone, Copy, Debug, PartialEq, Eq)]
/// EVM Configuration parameters needed for execution.
pub enum Config {
    /// Configuration for the `Frontier` fork.
    Frontier = 0,
    /// Configuration for the `Istanbul` fork.
    Istanbul = 1,
    /// Configuration for the `Berlin` fork.
    Berlin = 2,
    /// Configuration for the `London` fork.
    London = 3,
}

impl From<Config> for evm::Config {
    fn from(other: Config) -> Self {
        match other {
            Config::Frontier => Self::frontier(),
            Config::Istanbul => Self::istanbul(),
            Config::Berlin => Self::berlin(),
            Config::London => Self::london(),
        }
    }
}

impl Default for Config {
    fn default() -> Self {
        Config::Berlin
    }
}

#[derive(Clone, Default, Debug, PartialEq, Eq)]
/// EVM Environment parameters needed for execution.
pub struct Environment {
    pub gas_price: GasPrice,
    pub origin: Origin,
    pub chain_id: ChainId,
    pub block_hashes: BlockHashes,
    pub block_number: BlockNumber,
    pub block_coinbase: BlockCoinBase,
    pub block_timestamp: BlockTimestamp,
    pub block_difficulty: BlockDifficulty,
    pub block_gas_limit: BlockGasLimit,
    pub block_base_fee_per_gas: BlockBaseFeePerGas,
}

/// Integer of the value sent with an EVM transaction.
pub type Value = U256;

/// The context of the EVM runtime
pub type RuntimeContext = Context;

#[derive(Debug, Error, Clone, PartialEq, Eq)]
pub enum Error {
    #[error("transaction error: machine returned a normal EVM error")]
    TransactionError(ExitError),
    #[error("transaction fatal error: machine encountered an error that is not supposed to be normal EVM errors, such as requiring too much memory to execute")]
    TransactionFatalError(ExitFatal),
    #[error("transaction has been reverted: machine encountered an explict revert")]
    TransactionRevertError(ExitRevert),
}

/// Top-level abstraction for the EVM with the
/// necessary types used to get the runtime going.
pub struct VirtualMachine<'runtime> {
    /// EVM Block Configuration.
    config: Config,
    environment: &'runtime Environment,
    precompiles: Precompiles,
    state: AccountTrie,
    logs: LogsState,
}

fn precompiles(config: Config) -> Precompiles {
    match config {
        Config::Istanbul => Precompiles::new_istanbul(),
        Config::Berlin => Precompiles::new_berlin(),
        config => unimplemented!("EVM precompiles for the {:?} config", config),
    }
}

impl<'runtime> VirtualMachine<'runtime> {
    fn execute_transaction<F, T>(
        &mut self,
        caller: Address,
        gas_limit: u64,
        delete_empty: bool,
        f: F,
    ) -> Result<(&AccountTrie, &LogsState, T), Error>
    where
<<<<<<< HEAD
        F: Fn(
            Address,
=======
        for<'config> F: FnOnce(
>>>>>>> 19328276
            &mut StackExecutor<
                'config,
                '_,
                MemoryStackState<'_, 'config, VirtualMachine>,
                Precompiles,
            >,
            u64,
        ) -> (ExitReason, T),
    {
<<<<<<< HEAD
        let executable = |gas_limit| {
            let metadata = StackSubstateMetadata::new(gas_limit, self.config);
            let memory_stack_state = MemoryStackState::new(metadata, self);
            let mut executor = StackExecutor::new_with_precompiles(
                memory_stack_state,
                self.config,
                &self.precompiles,
            );
            (f(caller, &mut executor, gas_limit), executor)
        };
=======
        let config = &(self.config.into());
        let metadata = StackSubstateMetadata::new(gas_limit, config);
        let memory_stack_state = MemoryStackState::new(metadata, self);
        let mut executor =
            StackExecutor::new_with_precompiles(memory_stack_state, config, &self.precompiles);
>>>>>>> 19328276

        let (exit_reason, val) = f(&mut executor, gas_limit);
        match exit_reason {
            ExitReason::Succeed(_) => {
                let used_gas = U256::from(executor.used_gas());
                let gas_fees = used_gas * self.gas_price();
                // apply and return state
                // apply changes to the state, this consumes the executor
                let state = executor.into_state();
                // Next, we consume the stack state and extract the values and logs
                // used to modify the accounts trie in the VirtualMachine.
                let (values, logs) = state.deconstruct();

                self.apply(values, logs, delete_empty);

                // pay gas fees
                self.state = self.state.clone().modify_account(caller, |mut account| {
                    account.balance = account
                        .balance
                        .checked_sub(gas_fees)
                        .expect("Acount does not have enough funds to pay gas fees");
                    Some(account)
                });

                // exit_reason
                Ok((&self.state, &self.logs, val))
            }
            ExitReason::Revert(err) => Err(Error::TransactionRevertError(err)),
            ExitReason::Error(err) => Err(Error::TransactionError(err)),
            ExitReason::Fatal(err) => Err(Error::TransactionFatalError(err)),
        }
    }
}

impl<'runtime> VirtualMachine<'runtime> {
    /// Creates a new `VirtualMachine` given configuration parameters.
    pub fn new(config: Config, environment: &'runtime Environment) -> Self {
        Self::new_with_state(config, environment, Default::default(), Default::default())
    }

    /// Creates a new `VirtualMachine` given configuration params and a given account storage.
    pub fn new_with_state(
        config: Config,
        environment: &'runtime Environment,
        state: AccountTrie,
        logs: LogsState,
    ) -> Self {
        Self {
            config,
            environment,
            precompiles: precompiles(config),
            state,
            logs,
        }
    }

    /// Execute a CREATE transaction
    pub fn transact_create(
        &mut self,
        caller: Address,
        value: Value,
        init_code: ByteCode,
        gas_limit: u64,
        access_list: Vec<(Address, Vec<Key>)>,
        delete_empty: bool,
    ) -> Result<(&AccountTrie, &LogsState), Error> {
<<<<<<< HEAD
        let (account_trie, logs_state, _) = self.execute_transaction(
            caller,
            gas_limit,
            delete_empty,
            |caller, executor, gas_limit| {
=======
        let (account_trie, logs_state, _) =
            self.execute_transaction(caller, gas_limit, delete_empty, |executor, gas_limit| {
>>>>>>> 19328276
                (
                    executor.transact_create(
                        caller,
                        value,
                        init_code.to_vec(),
                        gas_limit,
                        access_list.clone(),
                    ),
                    (),
                )
            },
        )?;
        Ok((account_trie, logs_state))
    }

    /// Execute a CREATE2 transaction
    #[allow(clippy::too_many_arguments)]
    pub fn transact_create2(
        &mut self,
        caller: Address,
        value: Value,
        init_code: ByteCode,
        salt: H256,
        gas_limit: u64,
        access_list: Vec<(Address, Vec<Key>)>,
        delete_empty: bool,
    ) -> Result<(&AccountTrie, &LogsState), Error> {
<<<<<<< HEAD
        let (account_trie, logs_state, _) = self.execute_transaction(
            caller,
            gas_limit,
            delete_empty,
            |caller, executor, gas_limit| {
=======
        let (account_trie, logs_state, _) =
            self.execute_transaction(caller, gas_limit, delete_empty, |executor, gas_limit| {
>>>>>>> 19328276
                (
                    executor.transact_create2(
                        caller,
                        value,
                        init_code.to_vec(),
                        salt,
                        gas_limit,
                        access_list.clone(),
                    ),
                    (),
                )
            },
        )?;
        Ok((account_trie, logs_state))
    }

    /// Execute a CALL transaction
    #[allow(clippy::too_many_arguments)]
    pub fn transact_call(
        &mut self,
        caller: Address,
        address: Address,
        value: Value,
        data: ByteCode,
        gas_limit: u64,
        access_list: Vec<(Address, Vec<Key>)>,
        delete_empty: bool,
    ) -> Result<(&AccountTrie, &LogsState, ByteCode), Error> {
<<<<<<< HEAD
        let (account_trie, logs_state, byte_output) = self.execute_transaction(
            caller,
            gas_limit,
            delete_empty,
            |caller, executor, gas_limit| {
=======
        let (account_trie, logs_state, byte_output) =
            self.execute_transaction(caller, gas_limit, delete_empty, |executor, gas_limit| {
>>>>>>> 19328276
                executor.transact_call(
                    caller,
                    address,
                    value,
                    data.to_vec(),
                    gas_limit,
                    access_list.clone(),
                )
            },
        )?;
        Ok((account_trie, logs_state, byte_output))
    }
}

impl<'runtime> Backend for VirtualMachine<'runtime> {
    fn gas_price(&self) -> U256 {
        self.environment.gas_price
    }
    fn origin(&self) -> H160 {
        self.environment.origin
    }
    fn block_hash(&self, number: U256) -> H256 {
        if number >= self.environment.block_number
            || self.environment.block_number - number - U256::one()
                >= U256::from(self.environment.block_hashes.len())
        {
            H256::default()
        } else {
            let index = (self.environment.block_number - number - U256::one()).as_usize();
            self.environment.block_hashes[index]
        }
    }
    fn block_number(&self) -> U256 {
        self.environment.block_number
    }
    fn block_coinbase(&self) -> H160 {
        self.environment.block_coinbase
    }
    fn block_timestamp(&self) -> U256 {
        self.environment.block_timestamp
    }
    fn block_difficulty(&self) -> U256 {
        self.environment.block_difficulty
    }
    fn block_gas_limit(&self) -> U256 {
        self.environment.block_gas_limit
    }
    fn block_base_fee_per_gas(&self) -> U256 {
        self.environment.block_base_fee_per_gas
    }
    fn chain_id(&self) -> U256 {
        self.environment.chain_id
    }
    fn exists(&self, address: H160) -> bool {
        self.state.contains(&address)
    }
    fn basic(&self, address: H160) -> Basic {
        self.state
            .get(&address)
            .map(|a| Basic {
                balance: a.balance,
                nonce: a.nonce,
            })
            .unwrap_or_default()
    }
    fn code(&self, address: H160) -> Vec<u8> {
        self.state
            .get(&address)
            .map(|val| val.code.to_vec())
            .unwrap_or_default()
    }
    fn storage(&self, address: H160, index: H256) -> H256 {
        self.state
            .get(&address)
            .map(|val| val.storage.get(&index).cloned().unwrap_or_default())
            .unwrap_or_default()
    }
    fn original_storage(&self, address: H160, index: H256) -> Option<H256> {
        Some(self.storage(address, index))
    }
}

impl<'runtime> ApplyBackend for VirtualMachine<'runtime> {
    fn apply<A, I, L>(&mut self, values: A, logs: L, delete_empty: bool)
    where
        A: IntoIterator<Item = Apply<I>>,
        I: IntoIterator<Item = (H256, H256)>,
        L: IntoIterator<Item = Log>,
    {
        for apply in values {
            match apply {
                Apply::Modify {
                    address,
                    basic: Basic { balance, nonce },
                    code,
                    storage,
                    reset_storage,
                } => {
                    // get the account if stored, else use Default::default().
                    // Then, modify the account balance, nonce, and code.
                    // If reset_storage is set, the account's balance is
                    // set to be Default::default().
                    self.state = self.state.clone().modify_account(address, |mut account| {
                        account.balance = balance;
                        account.nonce = nonce;
                        if let Some(code) = code {
                            account.code = code
                        };
                        if reset_storage {
                            account.storage = Default::default();
                        }

                        // cleanup storage from zero values
                        // ref: https://github.com/rust-blockchain/evm/blob/8b1875c83105f47b74d3d7be7302f942e92eb374/src/backend/memory.rs#L185
                        account.storage = account
                            .storage
                            .iter()
                            .filter(|(_, v)| v != &&Default::default())
                            .map(|(k, v)| (*k, *v))
                            .collect();

                        // iterate over the apply_storage keys and values
                        // and put them into the account.
                        for (index, value) in storage {
                            account.storage = if value == Default::default() {
                                // value is full of zeroes, remove it
                                account.storage.remove(&index)
                            } else {
                                account.storage.put(index, value)
                            }
                        }

                        if delete_empty && account.is_empty() {
                            None
                        } else {
                            Some(account)
                        }
                    });
                }
                Apply::Delete { address } => {
                    self.state = self.state.clone().remove(&address);
                }
            }
        }

        // save the logs
        let block_hash = self.block_hash(self.block_number());
        self.logs.put(block_hash, logs.into_iter().collect());
    }
}

#[cfg(any(test, feature = "property-test-api"))]
mod test {
    use super::*;

    impl quickcheck::Arbitrary for Config {
        fn arbitrary<G: quickcheck::Gen>(g: &mut G) -> Self {
            match u8::arbitrary(g) % 4 {
                0 => Config::Frontier,
                1 => Config::Istanbul,
                2 => Config::Berlin,
                3 => Config::London,
                _ => unreachable!(),
            }
        }
    }

    #[test]
    fn code_to_execute_evm_runtime_with_defaults_and_no_code_no_data() {
        use evm::{Capture, ExitReason, ExitSucceed, Runtime};
        use std::rc::Rc;

        let config = Config::Istanbul;
        let environment = Environment {
            gas_price: Default::default(),
            origin: Default::default(),
            chain_id: Default::default(),
            block_hashes: Default::default(),
            block_number: Default::default(),
            block_coinbase: Default::default(),
            block_timestamp: Default::default(),
            block_difficulty: Default::default(),
            block_gas_limit: Default::default(),
            block_base_fee_per_gas: Default::default(),
        };

        let evm_config = config.into();

        let vm = VirtualMachine::new(config, &environment);

        let gas_limit = u64::max_value();

        let metadata = StackSubstateMetadata::new(gas_limit, &evm_config);
        let memory_stack_state = MemoryStackState::new(metadata, &vm);
        let precompiles = precompiles(config);
        let mut executor =
            StackExecutor::new_with_precompiles(memory_stack_state, &evm_config, &precompiles);

        // Byte-encoded smart contract code
        let code = Rc::new(Vec::new());
        // Byte-encoded input data used for smart contract code
        let data = Rc::new(Vec::new());
        // EVM Context
        let context = RuntimeContext {
            address: Default::default(),
            caller: Default::default(),
            apparent_value: Default::default(),
        };
        // Handle for the EVM runtime
        let mut runtime = Runtime::new(code, data, context, &evm_config);

        let exit_reason = runtime.run(&mut executor);

        if let Capture::Exit(ExitReason::Succeed(ExitSucceed::Stopped)) = exit_reason {
            // We consume the executor to extract the stack state after executing
            // the code.
            let state = executor.into_state();
            // Next, we consume the stack state and extract the values and logs
            // used to modify the accounts trie in the VirtualMachine.
            let (values, logs) = state.deconstruct();

            // We assert that there are no values or logs from the code execution.
            assert_eq!(0, values.into_iter().count());
            assert_eq!(0, logs.into_iter().count());
            // // Here is where we would apply the changes in the backend
            // vm.apply(values, logs, true);
        } else {
            panic!("unexpected evm result");
        }
    }
}<|MERGE_RESOLUTION|>--- conflicted
+++ resolved
@@ -143,6 +143,8 @@
     match config {
         Config::Istanbul => Precompiles::new_istanbul(),
         Config::Berlin => Precompiles::new_berlin(),
+        // TODO: change it to new_london() after it will be implemented
+        Config::London => Precompiles::new_berlin(),
         config => unimplemented!("EVM precompiles for the {:?} config", config),
     }
 }
@@ -156,12 +158,7 @@
         f: F,
     ) -> Result<(&AccountTrie, &LogsState, T), Error>
     where
-<<<<<<< HEAD
-        F: Fn(
-            Address,
-=======
         for<'config> F: FnOnce(
->>>>>>> 19328276
             &mut StackExecutor<
                 'config,
                 '_,
@@ -171,24 +168,11 @@
             u64,
         ) -> (ExitReason, T),
     {
-<<<<<<< HEAD
-        let executable = |gas_limit| {
-            let metadata = StackSubstateMetadata::new(gas_limit, self.config);
-            let memory_stack_state = MemoryStackState::new(metadata, self);
-            let mut executor = StackExecutor::new_with_precompiles(
-                memory_stack_state,
-                self.config,
-                &self.precompiles,
-            );
-            (f(caller, &mut executor, gas_limit), executor)
-        };
-=======
         let config = &(self.config.into());
         let metadata = StackSubstateMetadata::new(gas_limit, config);
         let memory_stack_state = MemoryStackState::new(metadata, self);
         let mut executor =
             StackExecutor::new_with_precompiles(memory_stack_state, config, &self.precompiles);
->>>>>>> 19328276
 
         let (exit_reason, val) = f(&mut executor, gas_limit);
         match exit_reason {
@@ -255,16 +239,8 @@
         access_list: Vec<(Address, Vec<Key>)>,
         delete_empty: bool,
     ) -> Result<(&AccountTrie, &LogsState), Error> {
-<<<<<<< HEAD
-        let (account_trie, logs_state, _) = self.execute_transaction(
-            caller,
-            gas_limit,
-            delete_empty,
-            |caller, executor, gas_limit| {
-=======
         let (account_trie, logs_state, _) =
             self.execute_transaction(caller, gas_limit, delete_empty, |executor, gas_limit| {
->>>>>>> 19328276
                 (
                     executor.transact_create(
                         caller,
@@ -275,8 +251,7 @@
                     ),
                     (),
                 )
-            },
-        )?;
+            })?;
         Ok((account_trie, logs_state))
     }
 
@@ -292,16 +267,8 @@
         access_list: Vec<(Address, Vec<Key>)>,
         delete_empty: bool,
     ) -> Result<(&AccountTrie, &LogsState), Error> {
-<<<<<<< HEAD
-        let (account_trie, logs_state, _) = self.execute_transaction(
-            caller,
-            gas_limit,
-            delete_empty,
-            |caller, executor, gas_limit| {
-=======
         let (account_trie, logs_state, _) =
             self.execute_transaction(caller, gas_limit, delete_empty, |executor, gas_limit| {
->>>>>>> 19328276
                 (
                     executor.transact_create2(
                         caller,
@@ -313,8 +280,7 @@
                     ),
                     (),
                 )
-            },
-        )?;
+            })?;
         Ok((account_trie, logs_state))
     }
 
@@ -330,16 +296,8 @@
         access_list: Vec<(Address, Vec<Key>)>,
         delete_empty: bool,
     ) -> Result<(&AccountTrie, &LogsState, ByteCode), Error> {
-<<<<<<< HEAD
-        let (account_trie, logs_state, byte_output) = self.execute_transaction(
-            caller,
-            gas_limit,
-            delete_empty,
-            |caller, executor, gas_limit| {
-=======
         let (account_trie, logs_state, byte_output) =
             self.execute_transaction(caller, gas_limit, delete_empty, |executor, gas_limit| {
->>>>>>> 19328276
                 executor.transact_call(
                     caller,
                     address,
@@ -348,8 +306,7 @@
                     gas_limit,
                     access_list.clone(),
                 )
-            },
-        )?;
+            })?;
         Ok((account_trie, logs_state, byte_output))
     }
 }
