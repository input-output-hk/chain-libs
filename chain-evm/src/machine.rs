//! # The Virtual Machine
//!
//! Abstractions for the EVM runtime.
//!
//! This module contains types that abstract away implementation details from the `evm` crate,
//! specially those involving node and stack configurations, and runtime execution.
//!
//! ## Handler <- EVM Context Handler
//! ## StackState<'config>
//!
use evm::{
    backend::{Apply, ApplyBackend, Backend, Basic},
    executor::stack::{MemoryStackState, StackExecutor, StackSubstateMetadata},
    Context, ExitError, ExitFatal, ExitReason, ExitRevert,
};
use primitive_types::{H160, H256, U256};

use thiserror::Error;

use crate::{
    precompiles::Precompiles,
    state::{AccountTrie, ByteCode, Key, LogsState},
};

/// Export EVM types
pub use evm::backend::Log;

/// An address of an EVM account.
pub type Address = H160;

/// A block's chain ID.
pub type ChainId = U256;

/// A block hash.
pub type BlockHash = H256;

/// A block hash.
pub type BlockHashes = Vec<BlockHash>;

/// A block's number.
pub type BlockNumber = U256;

/// A block's timestamp.
pub type BlockTimestamp = U256;

/// A block's difficulty.
pub type BlockDifficulty = U256;

/// A block's gas limit.
pub type BlockGasLimit = U256;

/// A block's base fee per gas.
pub type BlockBaseFeePerGas = U256;

/// A block's origin
pub type Origin = H160;

/// A block's coinbase
pub type BlockCoinBase = H160;

/// Gas quantity integer for EVM operations.
pub type Gas = U256;

/// Gas price integer for EVM operations.
pub type GasPrice = U256;

/// Gas limit for EVM operations.
pub type GasLimit = U256;

#[derive(Clone, Copy, Debug, PartialEq, Eq)]
/// EVM Configuration parameters needed for execution.
pub enum Config {
    /// Configuration for the `Frontier` fork.
    Frontier = 0,
    /// Configuration for the `Istanbul` fork.
    Istanbul = 1,
    /// Configuration for the `Berlin` fork.
    Berlin = 2,
    /// Configuration for the `London` fork.
    London = 3,
}

impl From<Config> for evm::Config {
    fn from(other: Config) -> Self {
        match other {
            Config::Frontier => Self::frontier(),
            Config::Istanbul => Self::istanbul(),
            Config::Berlin => Self::berlin(),
            Config::London => Self::london(),
        }
    }
}

impl Default for Config {
    fn default() -> Self {
        Config::Berlin
    }
}

#[derive(Clone, Default, Debug, PartialEq, Eq)]
/// EVM Environment parameters needed for execution.
pub struct Environment {
    pub gas_price: GasPrice,
    pub origin: Origin,
    pub chain_id: ChainId,
    pub block_hashes: BlockHashes,
    pub block_number: BlockNumber,
    pub block_coinbase: BlockCoinBase,
    pub block_timestamp: BlockTimestamp,
    pub block_difficulty: BlockDifficulty,
    pub block_gas_limit: BlockGasLimit,
    pub block_base_fee_per_gas: BlockBaseFeePerGas,
}

/// Integer of the value sent with an EVM transaction.
pub type Value = U256;

/// The context of the EVM runtime
pub type RuntimeContext = Context;

#[derive(Debug, Error, Clone, PartialEq, Eq)]
pub enum Error {
    #[error("transaction error: machine returned a normal EVM error")]
    TransactionError(ExitError),
    #[error("transaction fatal error: machine encountered an error that is not supposed to be normal EVM errors, such as requiring too much memory to execute")]
    TransactionFatalError(ExitFatal),
    #[error("transaction has been reverted: machine encountered an explict revert")]
    TransactionRevertError(ExitRevert),
}

/// Top-level abstraction for the EVM with the
/// necessary types used to get the runtime going.
pub struct VirtualMachine<'runtime> {
    /// EVM Block Configuration.
<<<<<<< HEAD
    config: &'runtime Config,
    environment: &'runtime mut Environment,
=======
    config: Config,
    environment: &'runtime Environment,
>>>>>>> 19328276
    precompiles: Precompiles,
    state: AccountTrie,
    logs: LogsState,
}

fn precompiles(config: Config) -> Precompiles {
    match config {
        Config::Istanbul => Precompiles::new_istanbul(),
        Config::Berlin => Precompiles::new_berlin(),
        config => unimplemented!("EVM precompiles for the {:?} config", config),
    }
}

impl<'runtime> VirtualMachine<'runtime> {
    fn execute_transaction<F, T>(
        &mut self,
        caller: Address,
        gas_limit: u64,
        delete_empty: bool,
        f: F,
    ) -> Result<(&AccountTrie, &LogsState, T), Error>
    where
<<<<<<< HEAD
        F: Fn(
            Address,
=======
        for<'config> F: FnOnce(
>>>>>>> 19328276
            &mut StackExecutor<
                'config,
                '_,
                MemoryStackState<'_, 'config, VirtualMachine>,
                Precompiles,
            >,
            u64,
        ) -> (ExitReason, T),
    {
<<<<<<< HEAD
        self.environment.origin = caller;

        let executable = |gas_limit| {
            let metadata = StackSubstateMetadata::new(gas_limit, self.config);
            let memory_stack_state = MemoryStackState::new(metadata, self);
            let mut executor = StackExecutor::new_with_precompiles(
                memory_stack_state,
                self.config,
                &self.precompiles,
            );
            (f(caller, &mut executor, gas_limit), executor)
        };
=======
        let config = &(self.config.into());
        let metadata = StackSubstateMetadata::new(gas_limit, config);
        let memory_stack_state = MemoryStackState::new(metadata, self);
        let mut executor =
            StackExecutor::new_with_precompiles(memory_stack_state, config, &self.precompiles);
>>>>>>> 19328276

        let (exit_reason, val) = f(&mut executor, gas_limit);
        match exit_reason {
            ExitReason::Succeed(_) => {
                let used_gas = U256::from(executor.used_gas());
                let gas_fees = used_gas * self.gas_price();
                // apply and return state
                // apply changes to the state, this consumes the executor
                let state = executor.into_state();
                // Next, we consume the stack state and extract the values and logs
                // used to modify the accounts trie in the VirtualMachine.
                let (values, logs) = state.deconstruct();

                self.apply(values, logs, delete_empty);

                // pay gas fees
                self.state = self.state.clone().modify_account(caller, |mut account| {
                    account.balance = account
                        .balance
                        .checked_sub(gas_fees)
                        .expect("Acount does not have enough funds to pay gas fees");
                    Some(account)
                });

                // exit_reason
                Ok((&self.state, &self.logs, val))
            }
            ExitReason::Revert(err) => Err(Error::TransactionRevertError(err)),
            ExitReason::Error(err) => Err(Error::TransactionError(err)),
            ExitReason::Fatal(err) => Err(Error::TransactionFatalError(err)),
        }
    }
}

impl<'runtime> VirtualMachine<'runtime> {
    /// Creates a new `VirtualMachine` given configuration parameters.
<<<<<<< HEAD
    pub fn new(config: &'runtime Config, environment: &'runtime mut Environment) -> Self {
=======
    pub fn new(config: Config, environment: &'runtime Environment) -> Self {
>>>>>>> 19328276
        Self::new_with_state(config, environment, Default::default(), Default::default())
    }

    /// Creates a new `VirtualMachine` given configuration params and a given account storage.
    pub fn new_with_state(
<<<<<<< HEAD
        config: &'runtime Config,
        environment: &'runtime mut Environment,
=======
        config: Config,
        environment: &'runtime Environment,
>>>>>>> 19328276
        state: AccountTrie,
        logs: LogsState,
    ) -> Self {
        Self {
            config,
            environment,
            precompiles: precompiles(config),
            state,
            logs,
        }
    }

    /// Execute a CREATE transaction
    pub fn transact_create(
        &mut self,
        caller: Address,
        value: Value,
        init_code: ByteCode,
        gas_limit: u64,
        access_list: Vec<(Address, Vec<Key>)>,
        delete_empty: bool,
    ) -> Result<(&AccountTrie, &LogsState), Error> {
<<<<<<< HEAD
        let (account_trie, logs_state, _) = self.execute_transaction(
            caller,
            gas_limit,
            delete_empty,
            |caller, executor, gas_limit| {
=======
        let (account_trie, logs_state, _) =
            self.execute_transaction(caller, gas_limit, delete_empty, |executor, gas_limit| {
>>>>>>> 19328276
                (
                    executor.transact_create(
                        caller,
                        value,
                        init_code.to_vec(),
                        gas_limit,
                        access_list.clone(),
                    ),
                    (),
                )
            },
        )?;
        Ok((account_trie, logs_state))
    }

    /// Execute a CREATE2 transaction
    #[allow(clippy::too_many_arguments)]
    pub fn transact_create2(
        &mut self,
        caller: Address,
        value: Value,
        init_code: ByteCode,
        salt: H256,
        gas_limit: u64,
        access_list: Vec<(Address, Vec<Key>)>,
        delete_empty: bool,
    ) -> Result<(&AccountTrie, &LogsState), Error> {
<<<<<<< HEAD
        let (account_trie, logs_state, _) = self.execute_transaction(
            caller,
            gas_limit,
            delete_empty,
            |caller, executor, gas_limit| {
=======
        let (account_trie, logs_state, _) =
            self.execute_transaction(caller, gas_limit, delete_empty, |executor, gas_limit| {
>>>>>>> 19328276
                (
                    executor.transact_create2(
                        caller,
                        value,
                        init_code.to_vec(),
                        salt,
                        gas_limit,
                        access_list.clone(),
                    ),
                    (),
                )
            },
        )?;
        Ok((account_trie, logs_state))
    }

    /// Execute a CALL transaction
    #[allow(clippy::too_many_arguments)]
    pub fn transact_call(
        &mut self,
        caller: Address,
        address: Address,
        value: Value,
        data: ByteCode,
        gas_limit: u64,
        access_list: Vec<(Address, Vec<Key>)>,
        delete_empty: bool,
    ) -> Result<(&AccountTrie, &LogsState, ByteCode), Error> {
<<<<<<< HEAD
        let (account_trie, logs_state, byte_output) = self.execute_transaction(
            caller,
            gas_limit,
            delete_empty,
            |caller, executor, gas_limit| {
=======
        let (account_trie, logs_state, byte_output) =
            self.execute_transaction(caller, gas_limit, delete_empty, |executor, gas_limit| {
>>>>>>> 19328276
                executor.transact_call(
                    caller,
                    address,
                    value,
                    data.to_vec(),
                    gas_limit,
                    access_list.clone(),
                )
            },
        )?;
        Ok((account_trie, logs_state, byte_output))
    }
}

impl<'runtime> Backend for VirtualMachine<'runtime> {
    fn gas_price(&self) -> U256 {
        self.environment.gas_price
    }
    fn origin(&self) -> H160 {
        self.environment.origin
    }
    fn block_hash(&self, number: U256) -> H256 {
        if number >= self.environment.block_number
            || self.environment.block_number - number - U256::one()
                >= U256::from(self.environment.block_hashes.len())
        {
            H256::default()
        } else {
            let index = (self.environment.block_number - number - U256::one()).as_usize();
            self.environment.block_hashes[index]
        }
    }
    fn block_number(&self) -> U256 {
        self.environment.block_number
    }
    fn block_coinbase(&self) -> H160 {
        self.environment.block_coinbase
    }
    fn block_timestamp(&self) -> U256 {
        self.environment.block_timestamp
    }
    fn block_difficulty(&self) -> U256 {
        self.environment.block_difficulty
    }
    fn block_gas_limit(&self) -> U256 {
        self.environment.block_gas_limit
    }
    fn block_base_fee_per_gas(&self) -> U256 {
        self.environment.block_base_fee_per_gas
    }
    fn chain_id(&self) -> U256 {
        self.environment.chain_id
    }
    fn exists(&self, address: H160) -> bool {
        self.state.contains(&address)
    }
    fn basic(&self, address: H160) -> Basic {
        self.state
            .get(&address)
            .map(|a| Basic {
                balance: a.balance,
                nonce: a.nonce,
            })
            .unwrap_or_default()
    }
    fn code(&self, address: H160) -> Vec<u8> {
        self.state
            .get(&address)
            .map(|val| val.code.to_vec())
            .unwrap_or_default()
    }
    fn storage(&self, address: H160, index: H256) -> H256 {
        self.state
            .get(&address)
            .map(|val| val.storage.get(&index).cloned().unwrap_or_default())
            .unwrap_or_default()
    }
    fn original_storage(&self, address: H160, index: H256) -> Option<H256> {
        Some(self.storage(address, index))
    }
}

impl<'runtime> ApplyBackend for VirtualMachine<'runtime> {
    fn apply<A, I, L>(&mut self, values: A, logs: L, delete_empty: bool)
    where
        A: IntoIterator<Item = Apply<I>>,
        I: IntoIterator<Item = (H256, H256)>,
        L: IntoIterator<Item = Log>,
    {
        for apply in values {
            match apply {
                Apply::Modify {
                    address,
                    basic: Basic { balance, nonce },
                    code,
                    storage: apply_storage,
                    reset_storage,
                } => {
                    // get the account if stored, else use Default::default().
                    // Then, modify the account balance, nonce, and code.
                    // If reset_storage is set, the account's balance is
                    // set to be Default::default().
                    self.state = self.state.clone().modify_account(address, |mut account| {
                        account.balance = balance;
                        account.nonce = nonce;
                        if let Some(code) = code {
                            account.code = code
                        };
                        if reset_storage {
                            account.storage = Default::default();
                        }

                        // iterate over the apply_storage keys and values
                        // and put them into the account.
                        for (index, value) in apply_storage {
                            account.storage = if value == crate::state::Value::default() {
                                // value is full of zeroes, remove it
                                account.storage.remove(&index)
                            } else {
                                account.storage.put(index, value)
                            }
                        }

                        if delete_empty && account.is_empty() {
                            None
                        } else {
                            Some(account)
                        }
                    });
                }
                Apply::Delete { address } => {
                    self.state = self.state.clone().remove(&address);
                }
            }
        }

        // save the logs
        let block_hash = self.block_hash(self.block_number());
        self.logs.put(block_hash, logs.into_iter().collect());
    }
}

<<<<<<< HEAD
#[cfg(test)]
mod tests {
=======
#[cfg(any(test, feature = "property-test-api"))]
mod test {
>>>>>>> 19328276
    use super::*;
    use evm::{Capture, ExitReason, ExitSucceed};
    use std::rc::Rc;

    impl quickcheck::Arbitrary for Config {
        fn arbitrary<G: quickcheck::Gen>(g: &mut G) -> Self {
            match u8::arbitrary(g) % 4 {
                0 => Config::Frontier,
                1 => Config::Istanbul,
                2 => Config::Berlin,
                3 => Config::London,
                _ => unreachable!(),
            }
        }
    }

    #[test]
    fn code_to_execute_evm_runtime_with_defaults_and_no_code_no_data() {
<<<<<<< HEAD
        let config = Config::istanbul();
        let mut environment = Environment {
=======
        use evm::{Capture, ExitReason, ExitSucceed, Runtime};
        use std::rc::Rc;

        let config = Config::Istanbul;
        let environment = Environment {
>>>>>>> 19328276
            gas_price: Default::default(),
            origin: Default::default(),
            chain_id: Default::default(),
            block_hashes: Default::default(),
            block_number: Default::default(),
            block_coinbase: Default::default(),
            block_timestamp: Default::default(),
            block_difficulty: Default::default(),
            block_gas_limit: Default::default(),
            block_base_fee_per_gas: Default::default(),
        };

<<<<<<< HEAD
        let vm = VirtualMachine::new(&config, &mut environment);
=======
        let evm_config = config.into();

        let vm = VirtualMachine::new(config, &environment);
>>>>>>> 19328276

        let gas_limit = u64::max_value();

        let metadata = StackSubstateMetadata::new(gas_limit, &evm_config);
        let memory_stack_state = MemoryStackState::new(metadata, &vm);
        let precompiles = precompiles(config);
        let mut executor =
            StackExecutor::new_with_precompiles(memory_stack_state, &evm_config, &precompiles);

        // Byte-encoded smart contract code
        let code = Rc::new(Vec::new());
        // Byte-encoded input data used for smart contract code
        let data = Rc::new(Vec::new());
        // EVM Context
        let context = RuntimeContext {
            address: Default::default(),
            caller: Default::default(),
            apparent_value: Default::default(),
        };
        // Handle for the EVM runtime
        let mut runtime = Runtime::new(code, data, context, &evm_config);

        let exit_reason = runtime.run(&mut executor);

        if let Capture::Exit(ExitReason::Succeed(ExitSucceed::Stopped)) = exit_reason {
            // We consume the executor to extract the stack state after executing
            // the code.
            let state = executor.into_state();
            // Next, we consume the stack state and extract the values and logs
            // used to modify the accounts trie in the VirtualMachine.
            let (values, logs) = state.deconstruct();

            // We assert that there are no values or logs from the code execution.
            assert_eq!(0, values.into_iter().count());
            assert_eq!(0, logs.into_iter().count());
            // // Here is where we would apply the changes in the backend
            // vm.apply(values, logs, true);
        } else {
            panic!("unexpected evm result");
        }
    }
}<|MERGE_RESOLUTION|>--- conflicted
+++ resolved
@@ -132,13 +132,8 @@
 /// necessary types used to get the runtime going.
 pub struct VirtualMachine<'runtime> {
     /// EVM Block Configuration.
-<<<<<<< HEAD
-    config: &'runtime Config,
+    config: Config,
     environment: &'runtime mut Environment,
-=======
-    config: Config,
-    environment: &'runtime Environment,
->>>>>>> 19328276
     precompiles: Precompiles,
     state: AccountTrie,
     logs: LogsState,
@@ -148,6 +143,8 @@
     match config {
         Config::Istanbul => Precompiles::new_istanbul(),
         Config::Berlin => Precompiles::new_berlin(),
+        // TODO: change it to new_london() after it will be implemented
+        Config::London => Precompiles::new_berlin(),
         config => unimplemented!("EVM precompiles for the {:?} config", config),
     }
 }
@@ -161,12 +158,7 @@
         f: F,
     ) -> Result<(&AccountTrie, &LogsState, T), Error>
     where
-<<<<<<< HEAD
-        F: Fn(
-            Address,
-=======
         for<'config> F: FnOnce(
->>>>>>> 19328276
             &mut StackExecutor<
                 'config,
                 '_,
@@ -176,26 +168,12 @@
             u64,
         ) -> (ExitReason, T),
     {
-<<<<<<< HEAD
         self.environment.origin = caller;
-
-        let executable = |gas_limit| {
-            let metadata = StackSubstateMetadata::new(gas_limit, self.config);
-            let memory_stack_state = MemoryStackState::new(metadata, self);
-            let mut executor = StackExecutor::new_with_precompiles(
-                memory_stack_state,
-                self.config,
-                &self.precompiles,
-            );
-            (f(caller, &mut executor, gas_limit), executor)
-        };
-=======
         let config = &(self.config.into());
         let metadata = StackSubstateMetadata::new(gas_limit, config);
         let memory_stack_state = MemoryStackState::new(metadata, self);
         let mut executor =
             StackExecutor::new_with_precompiles(memory_stack_state, config, &self.precompiles);
->>>>>>> 19328276
 
         let (exit_reason, val) = f(&mut executor, gas_limit);
         match exit_reason {
@@ -232,23 +210,14 @@
 
 impl<'runtime> VirtualMachine<'runtime> {
     /// Creates a new `VirtualMachine` given configuration parameters.
-<<<<<<< HEAD
-    pub fn new(config: &'runtime Config, environment: &'runtime mut Environment) -> Self {
-=======
-    pub fn new(config: Config, environment: &'runtime Environment) -> Self {
->>>>>>> 19328276
+    pub fn new(config: Config, environment: &'runtime mut Environment) -> Self {
         Self::new_with_state(config, environment, Default::default(), Default::default())
     }
 
     /// Creates a new `VirtualMachine` given configuration params and a given account storage.
     pub fn new_with_state(
-<<<<<<< HEAD
-        config: &'runtime Config,
+        config: Config,
         environment: &'runtime mut Environment,
-=======
-        config: Config,
-        environment: &'runtime Environment,
->>>>>>> 19328276
         state: AccountTrie,
         logs: LogsState,
     ) -> Self {
@@ -271,16 +240,8 @@
         access_list: Vec<(Address, Vec<Key>)>,
         delete_empty: bool,
     ) -> Result<(&AccountTrie, &LogsState), Error> {
-<<<<<<< HEAD
-        let (account_trie, logs_state, _) = self.execute_transaction(
-            caller,
-            gas_limit,
-            delete_empty,
-            |caller, executor, gas_limit| {
-=======
         let (account_trie, logs_state, _) =
             self.execute_transaction(caller, gas_limit, delete_empty, |executor, gas_limit| {
->>>>>>> 19328276
                 (
                     executor.transact_create(
                         caller,
@@ -291,8 +252,7 @@
                     ),
                     (),
                 )
-            },
-        )?;
+            })?;
         Ok((account_trie, logs_state))
     }
 
@@ -308,16 +268,8 @@
         access_list: Vec<(Address, Vec<Key>)>,
         delete_empty: bool,
     ) -> Result<(&AccountTrie, &LogsState), Error> {
-<<<<<<< HEAD
-        let (account_trie, logs_state, _) = self.execute_transaction(
-            caller,
-            gas_limit,
-            delete_empty,
-            |caller, executor, gas_limit| {
-=======
         let (account_trie, logs_state, _) =
             self.execute_transaction(caller, gas_limit, delete_empty, |executor, gas_limit| {
->>>>>>> 19328276
                 (
                     executor.transact_create2(
                         caller,
@@ -329,8 +281,7 @@
                     ),
                     (),
                 )
-            },
-        )?;
+            })?;
         Ok((account_trie, logs_state))
     }
 
@@ -346,16 +297,8 @@
         access_list: Vec<(Address, Vec<Key>)>,
         delete_empty: bool,
     ) -> Result<(&AccountTrie, &LogsState, ByteCode), Error> {
-<<<<<<< HEAD
-        let (account_trie, logs_state, byte_output) = self.execute_transaction(
-            caller,
-            gas_limit,
-            delete_empty,
-            |caller, executor, gas_limit| {
-=======
         let (account_trie, logs_state, byte_output) =
             self.execute_transaction(caller, gas_limit, delete_empty, |executor, gas_limit| {
->>>>>>> 19328276
                 executor.transact_call(
                     caller,
                     address,
@@ -364,8 +307,7 @@
                     gas_limit,
                     access_list.clone(),
                 )
-            },
-        )?;
+            })?;
         Ok((account_trie, logs_state, byte_output))
     }
 }
@@ -498,16 +440,9 @@
     }
 }
 
-<<<<<<< HEAD
-#[cfg(test)]
-mod tests {
-=======
 #[cfg(any(test, feature = "property-test-api"))]
 mod test {
->>>>>>> 19328276
     use super::*;
-    use evm::{Capture, ExitReason, ExitSucceed};
-    use std::rc::Rc;
 
     impl quickcheck::Arbitrary for Config {
         fn arbitrary<G: quickcheck::Gen>(g: &mut G) -> Self {
@@ -523,16 +458,11 @@
 
     #[test]
     fn code_to_execute_evm_runtime_with_defaults_and_no_code_no_data() {
-<<<<<<< HEAD
-        let config = Config::istanbul();
-        let mut environment = Environment {
-=======
         use evm::{Capture, ExitReason, ExitSucceed, Runtime};
         use std::rc::Rc;
 
         let config = Config::Istanbul;
-        let environment = Environment {
->>>>>>> 19328276
+        let mut environment = Environment {
             gas_price: Default::default(),
             origin: Default::default(),
             chain_id: Default::default(),
@@ -545,13 +475,9 @@
             block_base_fee_per_gas: Default::default(),
         };
 
-<<<<<<< HEAD
-        let vm = VirtualMachine::new(&config, &mut environment);
-=======
         let evm_config = config.into();
 
-        let vm = VirtualMachine::new(config, &environment);
->>>>>>> 19328276
+        let vm = VirtualMachine::new(config, &mut environment);
 
         let gas_limit = u64::max_value();
 
