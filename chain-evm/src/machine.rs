--- conflicted
+++ resolved
@@ -138,19 +138,6 @@
     fn update_logs(&mut self, block_hash: H256, logs: Vec<Log>);
 }
 
-<<<<<<< HEAD
-impl<'runtime> VirtualMachine<'runtime> {
-=======
-fn precompiles(config: Config) -> Precompiles {
-    match config {
-        Config::Istanbul => Precompiles::new_istanbul(),
-        Config::Berlin => Precompiles::new_berlin(),
-        // TODO: change it to new_london() after it will be implemented
-        Config::London => Precompiles::new_berlin(),
-        config => unimplemented!("EVM precompiles for the {:?} config", config),
-    }
-}
-
 pub struct VirtualMachine<'a, T> {
     state: &'a mut T,
     origin: H160,
@@ -168,7 +155,6 @@
 /// Top-level abstraction for the EVM with the
 /// necessary types used to get the runtime going.
 impl<'a, State: EvmState> VirtualMachine<'a, State> {
->>>>>>> e6299eeb
     fn execute_transaction<F, T>(
         &mut self,
         config: Config,
@@ -182,7 +168,7 @@
             &mut StackExecutor<'config, '_, MemoryStackState<'_, 'config, Self>, Precompiles>,
         ) -> (ExitReason, T),
     {
-        let precompiles = precompiles(config);
+        let precompiles = Precompiles::new();
         let config = &(config.into());
 
         self.origin = caller;
@@ -220,32 +206,6 @@
             ExitReason::Fatal(err) => Err(Error::TransactionFatalError(err)),
         }
     }
-<<<<<<< HEAD
-}
-
-impl<'runtime> VirtualMachine<'runtime> {
-    /// Creates a new `VirtualMachine` given configuration parameters.
-    pub fn new(config: Config, environment: &'runtime Environment) -> Self {
-        Self::new_with_state(config, environment, Default::default(), Default::default())
-    }
-
-    /// Creates a new `VirtualMachine` given configuration params and a given account storage.
-    pub fn new_with_state(
-        config: Config,
-        environment: &'runtime Environment,
-        state: AccountTrie,
-        logs: LogsState,
-    ) -> Self {
-        Self {
-            config,
-            environment,
-            precompiles: Precompiles::new(),
-            state,
-            logs,
-        }
-    }
-=======
->>>>>>> e6299eeb
 
     /// Execute a CREATE transaction
     #[allow(clippy::too_many_arguments)]
