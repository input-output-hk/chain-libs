--- conflicted
+++ resolved
@@ -10,7 +10,7 @@
 //!
 use crate::{
     precompiles::Precompiles,
-    state::{Account, AccountTrie, ByteCode, Error as StateError, Key, LogsState},
+    state::{Account, Balance, ByteCode, Key},
 };
 use evm::{
     backend::{Apply, ApplyBackend, Backend, Basic},
@@ -20,14 +20,6 @@
 use primitive_types::{H160, H256, U256};
 use thiserror::Error;
 
-<<<<<<< HEAD
-=======
-use crate::{
-    precompiles::Precompiles,
-    state::{Account, Balance, ByteCode, Key},
-};
-
->>>>>>> 6c8b145f
 /// Export EVM types
 pub use evm::backend::Log;
 
