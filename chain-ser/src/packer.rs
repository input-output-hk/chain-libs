--- conflicted
+++ resolved
@@ -52,73 +52,62 @@
         Ok(buf[0])
     }
     #[inline]
-<<<<<<< HEAD
-    pub fn get_u16(&mut self) -> Result<u16, ReadError> {
-=======
-    pub fn get_be_u16(&mut self) -> std::io::Result<u16> {
->>>>>>> f3df9ffd
+    pub fn get_be_u16(&mut self) -> Result<u16, ReadError> {
         let mut buf = [0u8; 2];
         self.inner.read_exact(&mut buf)?;
         Ok(u16::from_be_bytes(buf))
     }
     #[inline]
-<<<<<<< HEAD
-    pub fn get_u32(&mut self) -> Result<u32, ReadError> {
-=======
-    pub fn get_le_u16(&mut self) -> std::io::Result<u16> {
+    pub fn get_le_u16(&mut self) -> Result<u16, ReadError> {
         let mut buf = [0u8; 2];
-        self.0.read_exact(&mut buf)?;
+        self.inner.read_exact(&mut buf)?;
         Ok(u16::from_le_bytes(buf))
     }
     #[inline]
-    pub fn get_be_u32(&mut self) -> std::io::Result<u32> {
->>>>>>> f3df9ffd
+    pub fn get_be_u32(&mut self) -> Result<u32, ReadError> {
         let mut buf = [0u8; 4];
         self.inner.read_exact(&mut buf)?;
         Ok(u32::from_be_bytes(buf))
     }
     #[inline]
-<<<<<<< HEAD
-    pub fn get_u64(&mut self) -> Result<u64, ReadError> {
-=======
-    pub fn get_le_u32(&mut self) -> std::io::Result<u32> {
+    pub fn get_le_u32(&mut self) -> Result<u32, ReadError> {
         let mut buf = [0u8; 4];
-        self.0.read_exact(&mut buf)?;
+        self.inner.read_exact(&mut buf)?;
         Ok(u32::from_le_bytes(buf))
     }
     #[inline]
-    pub fn get_be_u64(&mut self) -> std::io::Result<u64> {
->>>>>>> f3df9ffd
+    pub fn get_be_u64(&mut self) -> Result<u64, ReadError> {
         let mut buf = [0u8; 8];
         self.inner.read_exact(&mut buf)?;
         Ok(u64::from_be_bytes(buf))
     }
     #[inline]
-<<<<<<< HEAD
-    pub fn get_u128(&mut self) -> Result<u128, ReadError> {
-=======
-    pub fn get_le_u64(&mut self) -> std::io::Result<u64> {
+    pub fn get_le_u64(&mut self) -> Result<u64, ReadError> {
         let mut buf = [0u8; 8];
-        self.0.read_exact(&mut buf)?;
+        self.inner.read_exact(&mut buf)?;
         Ok(u64::from_le_bytes(buf))
     }
     #[inline]
-    pub fn get_be_u128(&mut self) -> std::io::Result<u128> {
->>>>>>> f3df9ffd
+    pub fn get_be_u128(&mut self) -> Result<u128, ReadError> {
         let mut buf = [0u8; 16];
         self.inner.read_exact(&mut buf)?;
         Ok(u128::from_be_bytes(buf))
     }
     #[inline]
-<<<<<<< HEAD
+    pub fn get_le_u128(&mut self) -> Result<u128, ReadError> {
+        let mut buf = [0u8; 16];
+        self.inner.read_exact(&mut buf)?;
+        Ok(u128::from_le_bytes(buf))
+    }
+    #[inline]
     pub fn get_nz_u32(&mut self) -> Result<NonZeroU32, ReadError> {
-        let val = self.get_u32()?;
+        let val = self.get_be_u32()?;
         NonZeroU32::new(val)
             .ok_or_else(|| ReadError::StructureInvalid("received zero u32".to_string()))
     }
     #[inline]
     pub fn get_nz_u64(&mut self) -> Result<NonZeroU64, ReadError> {
-        let val = self.get_u64()?;
+        let val = self.get_be_u64()?;
         NonZeroU64::new(val)
             .ok_or_else(|| ReadError::StructureInvalid("received zero u64".to_string()))
     }
@@ -132,66 +121,6 @@
     pub fn copy_to_slice(&mut self, slice: &mut [u8]) -> Result<(), ReadError> {
         self.inner.read_exact(slice)?;
         Ok(())
-=======
-    pub fn get_le_u128(&mut self) -> std::io::Result<u128> {
-        let mut buf = [0u8; 16];
-        self.0.read_exact(&mut buf)?;
-        Ok(u128::from_le_bytes(buf))
-    }
-    #[inline]
-    pub fn get_bytes(&mut self, n: usize) -> std::io::Result<Vec<u8>> {
-        let mut buf = vec![0u8; n];
-        self.0.read_exact(&mut buf)?;
-        Ok(buf)
-    }
-}
-
-impl<W: std::io::Write> Codec<W> {
-    #[inline]
-    pub fn buffered(self) -> Buffered<W> {
-        Buffered(self.0, Codec(Vec::with_capacity(INITIAL_BUFFERED_CAPACITY)))
-    }
-
-    #[inline]
-    pub fn put_u8(&mut self, v: u8) -> std::io::Result<()> {
-        self.0.write_all(&[v])
-    }
-    #[inline]
-    pub fn put_be_u16(&mut self, v: u16) -> std::io::Result<()> {
-        self.0.write_all(&v.to_be_bytes())
-    }
-    #[inline]
-    pub fn put_le_u16(&mut self, v: u16) -> std::io::Result<()> {
-        self.0.write_all(&v.to_le_bytes())
-    }
-    #[inline]
-    pub fn put_be_u32(&mut self, v: u32) -> std::io::Result<()> {
-        self.0.write_all(&v.to_be_bytes())
-    }
-    #[inline]
-    pub fn put_le_u32(&mut self, v: u32) -> std::io::Result<()> {
-        self.0.write_all(&v.to_le_bytes())
-    }
-    #[inline]
-    pub fn put_be_u64(&mut self, v: u64) -> std::io::Result<()> {
-        self.0.write_all(&v.to_be_bytes())
-    }
-    #[inline]
-    pub fn put_le_u64(&mut self, v: u64) -> std::io::Result<()> {
-        self.0.write_all(&v.to_le_bytes())
-    }
-    #[inline]
-    pub fn put_be_u128(&mut self, v: u128) -> std::io::Result<()> {
-        self.0.write_all(&v.to_be_bytes())
-    }
-    #[inline]
-    pub fn put_le_u128(&mut self, v: u128) -> std::io::Result<()> {
-        self.0.write_all(&v.to_le_bytes())
-    }
-    #[inline]
-    pub fn put_bytes(&mut self, v: &[u8]) -> std::io::Result<()> {
-        self.0.write_all(v)
->>>>>>> f3df9ffd
     }
 }
 
@@ -201,20 +130,36 @@
         self.inner.write_all(&[v]).map_err(|e| e.into())
     }
     #[inline]
-    pub fn put_u16(&mut self, v: u16) -> Result<(), WriteError> {
+    pub fn put_be_u16(&mut self, v: u16) -> Result<(), WriteError> {
         self.inner.write_all(&v.to_be_bytes()).map_err(|e| e.into())
     }
     #[inline]
-    pub fn put_u32(&mut self, v: u32) -> Result<(), WriteError> {
+    pub fn put_le_u16(&mut self, v: u16) -> Result<(), WriteError> {
+        self.inner.write_all(&v.to_le_bytes()).map_err(|e| e.into())
+    }
+    #[inline]
+    pub fn put_be_u32(&mut self, v: u32) -> Result<(), WriteError> {
         self.inner.write_all(&v.to_be_bytes()).map_err(|e| e.into())
     }
     #[inline]
-    pub fn put_u64(&mut self, v: u64) -> Result<(), WriteError> {
+    pub fn put_le_u32(&mut self, v: u32) -> Result<(), WriteError> {
+        self.inner.write_all(&v.to_le_bytes()).map_err(|e| e.into())
+    }
+    #[inline]
+    pub fn put_be_u64(&mut self, v: u64) -> Result<(), WriteError> {
         self.inner.write_all(&v.to_be_bytes()).map_err(|e| e.into())
     }
     #[inline]
-    pub fn put_u128(&mut self, v: u128) -> Result<(), WriteError> {
+    pub fn put_le_u64(&mut self, v: u64) -> Result<(), WriteError> {
+        self.inner.write_all(&v.to_le_bytes()).map_err(|e| e.into())
+    }
+    #[inline]
+    pub fn put_be_u128(&mut self, v: u128) -> Result<(), WriteError> {
         self.inner.write_all(&v.to_be_bytes()).map_err(|e| e.into())
+    }
+    #[inline]
+    pub fn put_le_u128(&mut self, v: u128) -> Result<(), WriteError> {
+        self.inner.write_all(&v.to_le_bytes()).map_err(|e| e.into())
     }
     #[inline]
     pub fn put_bytes(&mut self, v: &[u8]) -> Result<(), WriteError> {
