[package]
name = "chain-crypto"
version = "0.1.0"
authors = ["Vincent Hanquez <vincent.hanquez@iohk.io>"]
license = "MIT OR Apache-2.0"
edition = "2018"
keywords = [ "Crypto", "VRF", "Ed25519", "MMM" ]

[dependencies]
bech32 = "0.7"
cryptoxide = "0.2"
curve25519-dalek = "3.0"
ed25519-dalek = "1.0"
sha2 = "0.9"
digest = "^0.9"
generic-array = "^0.14"
<<<<<<< HEAD
rand_core = "0.5"
rand = { version = "0.8", features = [ "small_rng" ], optional = true }
=======
rand_core = "0.6"
rand = { version = "0.7", features = [ "small_rng" ], optional = true }
>>>>>>> 102488b2
quickcheck = { version = "0.9", optional = true }
ed25519-bip32 = "0.3"
cfg-if = "1.0"
hex = "0.4.0"
typed-bytes = { path = "../typed-bytes" }

criterion = { version = "0.3.0", optional = true }

[dev-dependencies]
quickcheck = "0.9"
quickcheck_macros = "0.9"
rand = { version = "0.8", features = ["small_rng"] }

[features]
with-bench = ["criterion"]
property-test-api = [ "quickcheck", "rand" ]

[[bench]]
harness = false
name = "vrf"
required-features = ["with-bench"]

[[bench]]
harness = false
name = "sumed25519"
required-features = ["with-bench"]<|MERGE_RESOLUTION|>--- conflicted
+++ resolved
@@ -14,13 +14,8 @@
 sha2 = "0.9"
 digest = "^0.9"
 generic-array = "^0.14"
-<<<<<<< HEAD
-rand_core = "0.5"
+rand_core = "0.6"
 rand = { version = "0.8", features = [ "small_rng" ], optional = true }
-=======
-rand_core = "0.6"
-rand = { version = "0.7", features = [ "small_rng" ], optional = true }
->>>>>>> 102488b2
 quickcheck = { version = "0.9", optional = true }
 ed25519-bip32 = "0.3"
 cfg-if = "1.0"
