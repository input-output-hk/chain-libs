use super::proto;
use super::streaming::{InboundStream, OutboundTryStream};

#[cfg(feature = "legacy")]
use super::legacy;

use crate::core::server::{BlockService, FragmentService, GossipService, Node};
use crate::data::p2p::NodeId;
use crate::data::{block, fragment, BlockId, Peer};
use crate::PROTOCOL_VERSION;
use tonic::{Code, Status};

#[cfg(feature = "legacy")]
use tonic::metadata::MetadataValue;

use std::net::SocketAddr;

pub type Server<T> = proto::node::node_server::NodeServer<NodeService<T>>;

/// Builder to customize the gRPC server.
#[derive(Default)]
pub struct Builder {
    #[cfg(feature = "legacy")]
    legacy_node_id: Option<legacy::NodeId>,
}

impl Builder {
    pub fn new() -> Self {
        Builder {
            #[cfg(feature = "legacy")]
            legacy_node_id: None,
        }
    }

    /// Make the server add "node-id-bin" metadata with the passed value
    /// into subscription responses, for backward compatibility with
    /// jormungandr versions prior to 0.9.
    #[cfg(feature = "legacy")]
    pub fn legacy_node_id(&mut self, node_id: legacy::NodeId) -> &mut Self {
        self.legacy_node_id = Some(node_id);
        self
    }

    pub fn build<T: Node>(&self, inner: T) -> Server<T> {
        let service = NodeService {
            #[cfg(feature = "legacy")]
            legacy_node_id: self.legacy_node_id,
            ..NodeService::new(inner)
        };
        Server::new(service)
    }
}

#[derive(Debug)]
pub struct NodeService<T> {
    inner: T,
    #[cfg(feature = "legacy")]
    legacy_node_id: Option<legacy::NodeId>,
}

impl<T> NodeService<T>
where
    T: Node,
{
    pub fn new(inner: T) -> Self {
        NodeService {
            inner,
            #[cfg(feature = "legacy")]
            legacy_node_id: None,
        }
    }

    fn block_service(&self) -> Result<&T::BlockService, Status> {
        self.inner
            .block_service()
            .ok_or_else(|| Status::new(Code::Unimplemented, "not implemented"))
    }

    fn fragment_service(&self) -> Result<&T::FragmentService, Status> {
        self.inner
            .fragment_service()
            .ok_or_else(|| Status::new(Code::Unimplemented, "not implemented"))
    }

    fn gossip_service(&self) -> Result<&T::GossipService, Status> {
        self.inner
            .gossip_service()
            .ok_or_else(|| Status::new(Code::Unimplemented, "not implemented"))
    }

    #[allow(unused_mut)]
    #[allow(clippy::let_and_return)]
    fn subscription_response<S>(&self, outbound: S) -> tonic::Response<OutboundTryStream<S>> {
        let mut res = tonic::Response::new(OutboundTryStream::new(outbound));
        #[cfg(feature = "legacy")]
        if let Some(node_id) = self.legacy_node_id {
            let val = MetadataValue::from_bytes(&node_id.encode());
            res.metadata_mut().insert_bin("node-id-bin", val);
        }
        res
    }
}

fn remote_addr_to_peer(maybe_addr: Option<SocketAddr>) -> Result<Peer, Status> {
    match maybe_addr {
        Some(addr) => Ok(addr.into()),
        None => Err(Status::internal(
            "transport does not provide the remote address",
        )),
    }
}

#[tonic::async_trait]
impl<T> proto::node::node_server::Node for NodeService<T>
where
    T: Node,
{
    async fn handshake(
        &self,
        req: tonic::Request<proto::node::HandshakeRequest>,
    ) -> Result<tonic::Response<proto::node::HandshakeResponse>, tonic::Status> {
        let peer = remote_addr_to_peer(req.remote_addr())?;
        let req = req.into_inner();
        let nonce = &req.nonce;
        let hr = self.inner.handshake(peer, nonce).await?;
        let res = proto::node::HandshakeResponse {
            version: PROTOCOL_VERSION,
            block0: hr.block0_id.as_bytes().into(),
            node_id: hr.auth.id().as_bytes().into(),
            signature: hr.auth.signature().into(),
            nonce: hr.nonce.into(),
        };
        Ok(tonic::Response::new(res))
    }

    async fn client_auth(
        &self,
        req: tonic::Request<proto::node::ClientAuthRequest>,
    ) -> Result<tonic::Response<proto::node::ClientAuthResponse>, tonic::Status> {
        let peer = remote_addr_to_peer(req.remote_addr())?;
        let req = req.into_inner();
        let node_id = NodeId::try_from(&req.node_id[..])?;
        let auth = node_id.authenticated(&req.signature)?;
        self.inner.client_auth(peer, auth).await?;
        let res = proto::node::ClientAuthResponse {};
        Ok(tonic::Response::new(res))
    }

    async fn tip(
        &self,
        _: tonic::Request<proto::node::TipRequest>,
    ) -> Result<tonic::Response<proto::node::TipResponse>, tonic::Status> {
        let service = self.block_service()?;
        let header = service.tip().await?;
        let res = proto::node::TipResponse {
            block_header: header.into(),
        };
        Ok(tonic::Response::new(res))
    }

    async fn peers(
        &self,
        req: tonic::Request<proto::node::PeersRequest>,
    ) -> Result<tonic::Response<proto::node::PeersResponse>, tonic::Status> {
        let service = self.gossip_service()?;
        let peers = service.peers(req.into_inner().limit).await?;
        let res = proto::node::PeersResponse {
            peers: peers
<<<<<<< HEAD
                .nodes.iter().cloned()
=======
                .nodes
                .iter()
                .cloned()
>>>>>>> dd476395
                .map(|node| node.into_bytes())
                .collect(),
        };
        Ok(tonic::Response::new(res))
    }

    type GetBlocksStream = OutboundTryStream<<T::BlockService as BlockService>::GetBlocksStream>;

    async fn get_blocks(
        &self,
        req: tonic::Request<proto::types::BlockIds>,
    ) -> Result<tonic::Response<Self::GetBlocksStream>, tonic::Status> {
        let service = self.block_service()?;
        let ids = block::try_ids_from_iter(req.into_inner().ids)?;
        let stream = service.get_blocks(ids).await?;
        Ok(tonic::Response::new(OutboundTryStream::new(stream)))
    }

    type GetHeadersStream = OutboundTryStream<<T::BlockService as BlockService>::GetHeadersStream>;

    async fn get_headers(
        &self,
        req: tonic::Request<proto::types::BlockIds>,
    ) -> Result<tonic::Response<Self::GetHeadersStream>, tonic::Status> {
        let service = self.block_service()?;
        let ids = block::try_ids_from_iter(req.into_inner().ids)?;
        let stream = service.get_headers(ids).await?;
        Ok(tonic::Response::new(OutboundTryStream::new(stream)))
    }

    type GetFragmentsStream =
        OutboundTryStream<<T::FragmentService as FragmentService>::GetFragmentsStream>;

    async fn get_fragments(
        &self,
        req: tonic::Request<proto::types::FragmentIds>,
    ) -> Result<tonic::Response<Self::GetFragmentsStream>, tonic::Status> {
        let service = self.fragment_service()?;
        let ids = fragment::try_ids_from_iter(req.into_inner().ids)?;
        let stream = service.get_fragments(ids).await?;
        Ok(tonic::Response::new(OutboundTryStream::new(stream)))
    }

    type PullHeadersStream =
        OutboundTryStream<<T::BlockService as BlockService>::PullHeadersStream>;

    async fn pull_headers(
        &self,
        req: tonic::Request<proto::node::PullHeadersRequest>,
    ) -> Result<tonic::Response<Self::PullHeadersStream>, tonic::Status> {
        let service = self.block_service()?;
        let (from, to) = {
            let req = req.into_inner();
            (
                block::try_ids_from_iter(req.from)?,
                BlockId::try_from(&req.to[..])?,
            )
        };
        let stream = service.pull_headers(from, to).await?;
        Ok(tonic::Response::new(OutboundTryStream::new(stream)))
    }

    type PullBlocksStream = OutboundTryStream<<T::BlockService as BlockService>::PullBlocksStream>;

    async fn pull_blocks(
        &self,
        req: tonic::Request<proto::node::PullBlocksRequest>,
    ) -> Result<tonic::Response<Self::PullBlocksStream>, tonic::Status> {
        let service = self.block_service()?;
        let req = req.into_inner();
        let from = block::try_ids_from_iter(req.from)?;
        let to = BlockId::try_from(&req.to[..])?;
        let stream = service.pull_blocks(from, to).await?;
        Ok(tonic::Response::new(OutboundTryStream::new(stream)))
    }

    type PullBlocksToTipStream =
        OutboundTryStream<<T::BlockService as BlockService>::PullBlocksToTipStream>;

    async fn pull_blocks_to_tip(
        &self,
        req: tonic::Request<proto::node::PullBlocksToTipRequest>,
    ) -> Result<tonic::Response<Self::PullBlocksToTipStream>, tonic::Status> {
        let service = self.block_service()?;
        let from = block::try_ids_from_iter(req.into_inner().from)?;
        let stream = service.pull_blocks_to_tip(from).await?;
        Ok(tonic::Response::new(OutboundTryStream::new(stream)))
    }

    async fn push_headers(
        &self,
        req: tonic::Request<tonic::Streaming<proto::types::Header>>,
    ) -> Result<tonic::Response<proto::node::PushHeadersResponse>, tonic::Status> {
        let service = self.block_service()?;
        let stream = InboundStream::new(req.into_inner());
        service.push_headers(Box::pin(stream)).await?;
        Ok(tonic::Response::new(proto::node::PushHeadersResponse {}))
    }

    async fn upload_blocks(
        &self,
        req: tonic::Request<tonic::Streaming<proto::types::Block>>,
    ) -> Result<tonic::Response<proto::node::UploadBlocksResponse>, tonic::Status> {
        let service = self.block_service()?;
        let stream = InboundStream::new(req.into_inner());
        service.upload_blocks(Box::pin(stream)).await?;
        Ok(tonic::Response::new(proto::node::UploadBlocksResponse {}))
    }

    type BlockSubscriptionStream =
        OutboundTryStream<<T::BlockService as BlockService>::SubscriptionStream>;

    async fn block_subscription(
        &self,
        req: tonic::Request<tonic::Streaming<proto::types::Header>>,
    ) -> Result<tonic::Response<Self::BlockSubscriptionStream>, tonic::Status> {
        let service = self.block_service()?;
        let peer = remote_addr_to_peer(req.remote_addr())?;
        let inbound = InboundStream::new(req.into_inner());
        let outbound = service.block_subscription(peer, Box::pin(inbound)).await?;
        let res = self.subscription_response(outbound);
        Ok(res)
    }

    type FragmentSubscriptionStream =
        OutboundTryStream<<T::FragmentService as FragmentService>::SubscriptionStream>;

    async fn fragment_subscription(
        &self,
        req: tonic::Request<tonic::Streaming<proto::types::Fragment>>,
    ) -> Result<tonic::Response<Self::FragmentSubscriptionStream>, tonic::Status> {
        let service = self.fragment_service()?;
        let peer = remote_addr_to_peer(req.remote_addr())?;
        let inbound = InboundStream::new(req.into_inner());
        let outbound = service
            .fragment_subscription(peer, Box::pin(inbound))
            .await?;
        let res = self.subscription_response(outbound);
        Ok(res)
    }

    type GossipSubscriptionStream =
        OutboundTryStream<<T::GossipService as GossipService>::SubscriptionStream>;

    async fn gossip_subscription(
        &self,
        req: tonic::Request<tonic::Streaming<proto::node::Gossip>>,
    ) -> Result<tonic::Response<Self::GossipSubscriptionStream>, tonic::Status> {
        let service = self.gossip_service()?;
        let peer = remote_addr_to_peer(req.remote_addr())?;
        let inbound = InboundStream::new(req.into_inner());
        let outbound = service.gossip_subscription(peer, Box::pin(inbound)).await?;
        let res = self.subscription_response(outbound);
        Ok(res)
    }
}<|MERGE_RESOLUTION|>--- conflicted
+++ resolved
@@ -166,13 +166,9 @@
         let peers = service.peers(req.into_inner().limit).await?;
         let res = proto::node::PeersResponse {
             peers: peers
-<<<<<<< HEAD
-                .nodes.iter().cloned()
-=======
                 .nodes
                 .iter()
                 .cloned()
->>>>>>> dd476395
                 .map(|node| node.into_bytes())
                 .collect(),
         };
