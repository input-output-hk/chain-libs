--- conflicted
+++ resolved
@@ -39,10 +39,7 @@
         "chain-time/property-test-api",
         "chain-addr/property-test-api",
         "chain-evm/property-test-api",
-<<<<<<< HEAD
         "chain-vote/property-test-api",
-=======
->>>>>>> fc7eb505
         "imhamt/property-test-api",
         "quickcheck",
         "quickcheck_macros",
