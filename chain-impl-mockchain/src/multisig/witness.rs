--- conflicted
+++ resolved
@@ -60,7 +60,7 @@
 }
 
 fn deserialize_index<R: std::io::BufRead>(codec: &mut Codec<R>) -> Result<TreeIndex, ReadError> {
-    let idx = codec.get_u16()?;
+    let idx = codec.get_be_u16()?;
     match TreeIndex::unpack(idx) {
         None => Err(ReadError::StructureInvalid("invalid index".to_string())),
         Some(ti) => Ok(ti),
@@ -71,15 +71,9 @@
     fn serialize<W: std::io::Write>(&self, codec: &mut Codec<W>) -> Result<(), WriteError> {
         codec.put_u8(self.0.len() as u8)?;
         for (ti, pk, sig) in self.0.iter() {
-<<<<<<< HEAD
-            codec.put_u16(ti.pack())?;
+            codec.put_be_u16(ti.pack())?;
             serialize_public_key(pk, codec)?;
             serialize_signature(sig, codec)?;
-=======
-            codec.put_be_u16(ti.pack())?;
-            serialize_public_key(pk, &mut codec)?;
-            serialize_signature(sig, &mut codec)?;
->>>>>>> f3df9ffd
         }
         Ok(())
     }
