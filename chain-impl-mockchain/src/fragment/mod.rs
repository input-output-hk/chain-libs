--- conflicted
+++ resolved
@@ -214,11 +214,7 @@
             Some(FragmentTag::MintToken) => {
                 Transaction::deserialize(codec).map(Fragment::MintToken)
             }
-<<<<<<< HEAD
-=======
-            Some(FragmentTag::MintToken) => Transaction::read(buf).map(Fragment::MintToken),
-            Some(FragmentTag::Evm) => Transaction::read(buf).map(Fragment::Evm),
->>>>>>> d1953fc0
+            Some(FragmentTag::Evm) => Transaction::deserialize(codec).map(Fragment::Evm),
             None => Err(ReadError::UnknownTag(tag as u32)),
         }
     }
