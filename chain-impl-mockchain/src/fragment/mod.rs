--- conflicted
+++ resolved
@@ -43,13 +43,9 @@
     VoteCast(Transaction<certificate::VoteCast>),
     VoteTally(Transaction<certificate::VoteTally>),
     MintToken(Transaction<certificate::MintToken>),
-<<<<<<< HEAD
-    Evm(EvmTransaction),
-=======
     #[cfg_attr(any(test, feature = "property-test-api"), weight(0))]
     Evm(Transaction<EvmTransaction>),
     #[cfg_attr(any(test, feature = "property-test-api"), weight(0))]
->>>>>>> 0825b967
     EvmMapping(Transaction<certificate::EvmMapping>),
 }
 
