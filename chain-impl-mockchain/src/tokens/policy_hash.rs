--- conflicted
+++ resolved
@@ -66,17 +66,8 @@
     // actually used
     fn policy_hash_serialization_bijection(#[allow(dead_code)] ph: PolicyHash) {
         let ph_got = ph.as_ref();
-<<<<<<< HEAD
-        let mut buf = ReadBuf::from(ph_got);
-        let result = PolicyHash::read(&mut buf);
-        let left = Ok(ph.clone());
-        assert_eq!(left, result);
-        assert!(buf.get_slice_end().is_empty());
-        assert_eq!(left, result);
-=======
         let mut codec = Codec::new(ph_got);
         let result = PolicyHash::deserialize(&mut codec).unwrap();
         TestResult::from_bool(ph == result)
->>>>>>> 77776f74
     }
 }