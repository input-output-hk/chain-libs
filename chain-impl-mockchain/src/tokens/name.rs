--- conflicted
+++ resolved
@@ -86,16 +86,10 @@
 
 #[cfg(any(test, feature = "property-test-api"))]
 mod tests {
-    #![allow(unused_imports)] // for proptest macro bug
     use super::*;
-<<<<<<< HEAD
-    use proptest::prop_assert_eq;
-=======
     #[cfg(test)]
-    use crate::testing::serialization::serialization_bijection;
+    use crate::testing::serialization::serialization_bijection_prop;
     #[cfg(test)]
->>>>>>> f704816a
-    use quickcheck::TestResult;
     use quickcheck::{Arbitrary, Gen};
     use test_strategy::proptest;
 
@@ -110,17 +104,8 @@
         }
     }
 
-<<<<<<< HEAD
     #[proptest]
     fn token_name_serialization_bijection(#[allow(dead_code)] token_name: TokenName) {
-        let token_name_got = token_name.bytes();
-        let mut codec = Codec::new(token_name_got.as_slice());
-        let result = TokenName::deserialize(&mut codec).unwrap();
-        prop_assert_eq!(token_name, result);
-=======
-    #[quickcheck_macros::quickcheck]
-    fn token_name_serialization_bijection(token_name: TokenName) -> TestResult {
-        serialization_bijection(token_name)
->>>>>>> f704816a
+        serialization_bijection_prop(token_name);
     }
 }