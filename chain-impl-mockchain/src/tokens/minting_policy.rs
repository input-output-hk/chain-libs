use crate::tokens::policy_hash::{PolicyHash, POLICY_HASH_SIZE};
<<<<<<< HEAD
#[cfg(any(test, feature = "property-test-api"))]
use proptest::prelude::*;

=======
>>>>>>> 016bfec2
use chain_core::{
    packer::Codec,
    property::{Deserialize, ReadError, Serialize, WriteError},
};
use cryptoxide::{blake2b::Blake2b, digest::Digest};
use thiserror::Error;
use typed_bytes::ByteBuilder;

/// A minting policy consists of multiple entries defining different
/// constraints on the minting process. An empty policy means that new tokens
/// cannot be minted during the chain run.
///
/// Minting policies are meant to be ignored in block0 fragments.
#[derive(Debug, Clone, PartialEq, Eq)]
#[cfg_attr(
    any(test, feature = "property-test-api"),
    derive(test_strategy::Arbitrary)
)]
pub struct MintingPolicy(
    #[cfg_attr(
        any(test, feature = "property-test-api"),
        strategy(Just(vec![]))
    )]
    Vec<MintingPolicyEntry>,
);

/// An entry of a minting policy. Currently there are no entries available.
/// This is reserved for the future use.
#[derive(Debug, Clone, PartialEq, Eq)]
pub enum MintingPolicyEntry {}

/// Error while checking a minting transaction against the current system state.
#[derive(Debug, Clone, PartialEq, Eq, Error)]
pub enum MintingPolicyViolation {
    #[error("the policy of this token does not allow minting")]
    AdditionalMintingNotAllowed,
}

impl MintingPolicy {
    pub fn new() -> Self {
        Self(Vec::new())
    }

    pub fn check_minting_tx(&self) -> Result<(), MintingPolicyViolation> {
        if self.0.is_empty() {
            return Err(MintingPolicyViolation::AdditionalMintingNotAllowed);
        }

        for _entry in &self.0 {
            unreachable!("implement this when we have actual minting policies");
        }

        Ok(())
    }

    pub fn entries(&self) -> &[MintingPolicyEntry] {
        &self.0
    }

    pub fn bytes(&self) -> Vec<u8> {
        let bb: ByteBuilder<Self> = ByteBuilder::new();
        bb.u8(0).finalize_as_vec()
    }

    pub fn hash(&self) -> PolicyHash {
        let mut result = [0u8; POLICY_HASH_SIZE];
        if !self.0.is_empty() {
            let mut hasher = Blake2b::new(POLICY_HASH_SIZE);
            hasher.input(&self.bytes());
            hasher.result(&mut result);
        }
        result.into()
    }
}

impl Default for MintingPolicy {
    fn default() -> Self {
        Self::new()
    }
}

impl Serialize for MintingPolicy {
    fn serialize<W: std::io::Write>(&self, codec: &mut Codec<W>) -> Result<(), WriteError> {
        codec.put_u8(0_u8)
    }
}

impl Deserialize for MintingPolicy {
    fn deserialize<R: std::io::Read>(codec: &mut Codec<R>) -> Result<Self, ReadError> {
        let no_entries = codec.get_u8()?;
        if no_entries != 0 {
            return Err(ReadError::InvalidData(
                "non-zero number of minting policy entries, but they are currently unimplemented"
                    .to_string(),
            ));
        }
        Ok(Self::new())
    }
}

#[cfg(any(test, feature = "property-test-api"))]
mod tests {
    use super::*;
    use quickcheck::{Arbitrary, Gen};

    impl Arbitrary for MintingPolicy {
        fn arbitrary<G: Gen>(_g: &mut G) -> Self {
            Self::new()
        }
    }
}<|MERGE_RESOLUTION|>--- conflicted
+++ resolved
@@ -1,10 +1,7 @@
 use crate::tokens::policy_hash::{PolicyHash, POLICY_HASH_SIZE};
-<<<<<<< HEAD
 #[cfg(any(test, feature = "property-test-api"))]
 use proptest::prelude::*;
 
-=======
->>>>>>> 016bfec2
 use chain_core::{
     packer::Codec,
     property::{Deserialize, ReadError, Serialize, WriteError},
