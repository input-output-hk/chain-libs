--- conflicted
+++ resolved
@@ -2,18 +2,11 @@
     name::{TokenName, TokenNameTooLong},
     policy_hash::PolicyHash,
 };
-<<<<<<< HEAD
 use chain_core::{
     packer::Codec,
     property::{Deserialize, ReadError},
 };
 use std::{convert::TryFrom, fmt, str::FromStr};
-=======
-
-use std::{fmt, str::FromStr};
-
-use chain_core::mempack::{ReadBuf, ReadError, Readable};
->>>>>>> 43663b1a
 use thiserror::Error;
 use typed_bytes::ByteBuilder;
 
@@ -142,11 +135,10 @@
     #[quickcheck_macros::quickcheck]
     fn token_identifier_serialization_bijection(id: TokenIdentifier) -> TestResult {
         let id_got = id.bytes();
-        let mut buf = ReadBuf::from(id_got.as_ref());
-        let result = TokenIdentifier::read(&mut buf);
+        let mut codec = Codec::new(id_got.as_slice());
+        let result = TokenIdentifier::deserialize(&mut codec);
         let left = Ok(id);
         assert_eq!(left, result);
-        assert_eq!(buf.get_slice_end(), &[]);
         TestResult::from_bool(left == result)
     }
 }