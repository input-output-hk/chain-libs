--- conflicted
+++ resolved
@@ -330,62 +330,7 @@
         Ok(Self {
             votes_by_voters: self.votes_by_voters.clone(),
             options: self.options.clone(),
-<<<<<<< HEAD
-            tally: Some(Tally::new_public(results)),
-            action: self.action.clone(),
-        })
-    }
-
-    #[must_use = "Compute the PrivateTally in a new ProposalManager, does not modify self"]
-    pub fn private_tally(
-        &self,
-        token_distribution: &TokenDistribution<TokenIdentifier>,
-        election_pk: &ElectionPublicKey,
-        crs: &Crs,
-    ) -> Result<Self, VoteError> {
-        use rayon::prelude::*;
-
-        let tally_size = self.options.choice_range().clone().max().unwrap() as usize + 1;
-
-        let tally = self
-            .votes_by_voters
-            .iter()
-            .par_bridge()
-            .filter_map(|(account_id, payload)| {
-                if let Some(stake) = token_distribution.get_account(account_id) {
-                    match payload {
-                        ValidatedPayload::Public(_) => {
-                            return Some(Err(VoteError::InvalidPayloadType {
-                                expected: PayloadType::Private,
-                                received: PayloadType::Public,
-                            }))
-                        }
-                        ValidatedPayload::Private(ballot) => return Some(Ok((ballot, stake.0))),
-                    }
-                }
-                None
-            })
-            .try_fold_with(
-                EncryptedTally::new(tally_size, election_pk.clone(), crs.clone()),
-                |mut tally, vote_with_stake| {
-                    vote_with_stake.map(|(ballot, stake)| {
-                        tally.add(ballot, stake);
-                        tally
-                    })
-                },
-            )
-            .try_reduce(
-                || EncryptedTally::new(tally_size, election_pk.clone(), crs.clone()),
-                |a, b| Ok(a + b),
-            )?;
-
-        Ok(Self {
-            votes_by_voters: self.votes_by_voters.clone(),
-            options: self.options.clone(),
-            tally: Some(Tally::new_private(tally)),
-=======
             tally: self.tally.clone(),
->>>>>>> 1626503c
             action: self.action.clone(),
         })
     }
@@ -401,10 +346,6 @@
     where
         F: FnMut(&VoteAction),
     {
-<<<<<<< HEAD
-        let tally = self.tally.as_ref().ok_or(TallyError::NoEncryptedTally)?;
-        let encrypted_tally = tally.private_encrypted()?;
-=======
         let encrypted_tally = match &self.tally {
             IncrementalTally::Private(encrypted_tally) => encrypted_tally,
             IncrementalTally::Public(_) => {
@@ -412,7 +353,6 @@
             }
             IncrementalTally::Decrypted(_) => return Err(TallyError::TallyAlreadyDecrypted),
         };
->>>>>>> 1626503c
 
         let verifiable_tally = chain_vote::Tally {
             votes: decrypted_proposal.tally_result.to_vec(),
@@ -437,11 +377,7 @@
                 })?;
         }
 
-<<<<<<< HEAD
-        if self.check(result.participation(), governance, &result) {
-=======
         if self.check(token_distribution.get_total().into(), governance, &result) {
->>>>>>> 1626503c
             f(&self.action);
         }
 
@@ -739,11 +675,7 @@
         &self.plan
     }
 
-    pub fn statuses(&self, token_distribution: TokenDistribution<()>) -> VotePlanStatus {
-        let total_stake = token_distribution
-            .token(self.plan.voting_token())
-            .get_total();
-
+    pub fn statuses(&self) -> VotePlanStatus {
         let proposals = self
             .plan()
             .proposals()
@@ -757,10 +689,7 @@
                 tally: match manager.tally.clone() {
                     IncrementalTally::Public(result) => Tally::Public { result },
                     IncrementalTally::Private(encrypted_tally) => Tally::Private {
-                        state: PrivateTallyState::Encrypted {
-                            encrypted_tally,
-                            total_stake,
-                        },
+                        state: PrivateTallyState::Encrypted { encrypted_tally },
                     },
                     IncrementalTally::Decrypted(result) => Tally::Private {
                         state: PrivateTallyState::Decrypted { result },
@@ -1093,10 +1022,7 @@
 
         let vote_plan_manager = VotePlanManager::new(vote_plan.clone(), HashSet::new());
 
-        let token_totals = Default::default();
-        let account_ledger = Default::default();
-        let token_distribution = TokenDistribution::new(&token_totals, &account_ledger);
-        let status = vote_plan_manager.statuses(token_distribution);
+        let status = vote_plan_manager.statuses();
 
         assert_eq!(status.id, vote_plan.to_id());
         assert_eq!(status.payload, vote_plan.payload_type());
@@ -1303,7 +1229,7 @@
         let members = VoteTestGen::committee_members_manager(1, 1);
 
         let shares = decrypt_tally(
-            &vote_plan_manager.statuses(token_distribution.clone()),
+            &vote_plan_manager.statuses(),
             &members,
         )
         .unwrap();
@@ -1375,7 +1301,7 @@
         let token_distribution = TokenDistribution::new(&token_totals, &account_ledger);
 
         let shares = decrypt_tally(
-            &vote_plan_manager.statuses(token_distribution.clone()),
+            &vote_plan_manager.statuses(),
             &members,
         )
         .unwrap();
