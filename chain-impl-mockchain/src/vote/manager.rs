--- conflicted
+++ resolved
@@ -890,13 +890,10 @@
     use crate::tokens::name::{TokenName, TOKEN_NAME_MAX_SIZE};
     use crate::tokens::policy_hash::{PolicyHash, POLICY_HASH_SIZE};
     use chain_core::property::BlockDate as BlockDateProp;
-<<<<<<< HEAD
     use std::convert::TryFrom;
     use test_strategy::proptest;
-=======
     use quickcheck::TestResult;
     use quickcheck_macros::quickcheck;
->>>>>>> 77776f74
 
     #[test]
     pub fn proposal_manager_insert_vote() {
