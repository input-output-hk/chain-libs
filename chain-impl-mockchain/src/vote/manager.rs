use crate::{
    certificate::DecryptedPrivateTallyProposal,
    vote::{Choice, Payload, TallyError},
};
use crate::{
    certificate::{DecryptedPrivateTally, Proposal, VoteAction, VoteCast, VotePlan, VotePlanId},
    date::BlockDate,
    ledger::governance::{Governance, GovernanceAcceptanceCriteria},
    rewards::Ratio,
    stake::{Stake, StakeControl},
    transaction::UnspecifiedAccountIdentifier,
    vote::{self, CommitteeId, Options, Tally, TallyResult, VotePlanStatus, VoteProposalStatus},
};
<<<<<<< HEAD
use chain_vote::{committee, Crs, ElectionPublicKey, EncryptedTally};
=======
use chain_vote::{committee, Ballot, Crs, ElectionPublicKey, EncryptedTally};
>>>>>>> f05ad66a
use imhamt::Hamt;
use thiserror::Error;

use std::collections::{hash_map::DefaultHasher, HashSet};
use std::convert::TryFrom;
use std::num::NonZeroU64;
use std::sync::Arc;

/// Manage the vote plan and the associated votes in the ledger
///
/// this structure manage the lifespan of the vote plan, the votes
/// casted and the associated parameters
#[derive(Clone, PartialEq, Eq)]
pub struct VotePlanManager {
    id: VotePlanId,
    plan: Arc<VotePlan>,
    committee: Arc<HashSet<CommitteeId>>,

    proposal_managers: ProposalManagers,
}

#[derive(Clone, Eq, PartialEq, Debug)]
pub enum ValidatedVote {
    Public(Choice),
    Private(Ballot),
}

#[derive(Clone, PartialEq, Eq)]
struct ProposalManagers(Vec<ProposalManager>);

#[derive(Clone, PartialEq, Eq)]
struct ProposalManager {
    votes_by_voters: Hamt<DefaultHasher, UnspecifiedAccountIdentifier, ValidatedVote>,
    options: Options,
    tally: Option<Tally>,
    action: VoteAction,
}

#[derive(Debug, Error, Clone, PartialEq, Eq)]
pub enum VoteError {
    #[error("Invalid vote plan, expected {expected}")]
    InvalidVotePlan {
        expected: VotePlanId,
        vote: VoteCast,
    },

    #[error("It is not possible to vote at the moment for the proposals, time to vote is between {start} to {end}.")]
    NotVoteTime {
        start: BlockDate,
        end: BlockDate,
        vote: VoteCast,
    },

    #[error("Invalid vote proposal, only {num_proposals} available in the vote plan")]
    InvalidVoteProposal {
        num_proposals: usize,
        vote: VoteCast,
    },

    #[error("{received:?} is not the expected payload type, expected {expected:?}")]
    InvalidPayloadType {
        received: vote::PayloadType,
        expected: vote::PayloadType,
    },

    #[error("It is not possible to tally the votes for the proposals, time to tally the votes is between {start} to {end}.")]
    NotCommitteeTime { start: BlockDate, end: BlockDate },

    #[error("Unexpected TallyProof's public ID, expected one of the committee")]
    InvalidTallyCommittee,

    #[error("Cannot tally votes")]
    CannotTallyVotes {
        #[from]
        source: vote::TallyError,
    },

    #[error("Invalid private vote verification")]
    VoteVerificationError(#[from] chain_vote::BallotVerificationError),

    #[error("Invalid private vote size (expected {expected}, got {actual})")]
    PrivateVoteInvalidSize { actual: usize, expected: usize },

    #[error("Error during private tallying {0}")]
    PrivateTallyError(String),
}

impl ProposalManager {
    /// construct a `ProposalManager` to track down the votes associated to this
    /// proposal.
    ///
    /// the proposal is passed on as parameter so we could add some form
    /// of verification in the future about the content of the vote (if
    /// possible : ZK is not necessarily allowing this).
    ///
    fn new(proposal: &Proposal) -> Self {
        Self {
            votes_by_voters: Hamt::new(),
            options: proposal.options().clone(),
            tally: None,
            action: proposal.action().clone(),
        }
    }

    /// apply the given vote cast to the proposal
    ///
    /// if there is already a vote present for this proposal it will
    /// simply replace the previously set one
    ///
    #[must_use = "Add the vote in a new ProposalManager, does not modify self"]
    pub fn vote(
        &self,
        identifier: UnspecifiedAccountIdentifier,
        payload: ValidatedVote,
    ) -> Result<Self, VoteError> {
        // we don't mind if we are replacing a vote
        let votes_by_voters =
            self.votes_by_voters
                .insert_or_update_simple(identifier, payload.clone(), |_| Some(payload));
        Ok(Self {
            votes_by_voters,
            tally: self.tally.clone(),
            options: self.options.clone(),
            action: self.action.clone(),
        })
    }

    pub fn validate_vote(
        &self,
        cast: VoteCast,
        vote_plan: &VotePlan,
    ) -> Result<ValidatedVote, VoteError> {
        let payload = cast.into_payload();

        match payload {
            Payload::Public { choice } => Ok(ValidatedVote::Public(choice)),
            Payload::Private {
                encrypted_vote,
                proof,
            } => {
                let crs = Crs::from_hash(vote_plan.to_id().as_ref());
                let pk = ElectionPublicKey::from_participants(&vote_plan.committee_public_keys());

                let actual_size = encrypted_vote.as_inner().len();
                let expected_size = self.options.choice_range().len();
                if actual_size != expected_size {
                    Err(VoteError::PrivateVoteInvalidSize {
                        expected: expected_size,
                        actual: actual_size,
                    })
                } else {
                    Ok(ValidatedVote::Private(Ballot::try_from_vote_and_proof(
                        encrypted_vote.as_inner(),
                        proof.as_inner(),
                        &crs,
                        &pk,
                    )?))
                }
            }
        }
    }

    #[must_use = "Compute the PublicTally in a new ProposalManager, does not modify self"]
    pub fn public_tally<F>(
        &self,
        stake: &StakeControl,
        governance: &Governance,
        mut f: F,
    ) -> Result<Self, VoteError>
    where
        F: FnMut(&VoteAction),
    {
        let mut results = TallyResult::new(self.options.clone());

        for (id, payload) in self.votes_by_voters.iter() {
            if let Some(account_id) = id.to_single_account() {
                if let Some(stake) = stake.by(&account_id) {
                    match payload {
                        ValidatedVote::Public(choice) => {
                            results.add_vote(*choice, stake)?;
                        }
                        ValidatedVote::Private(_) => {
                            return Err(VoteError::InvalidPayloadType {
                                expected: vote::PayloadType::Public,
                                received: vote::PayloadType::Private,
                            });
                        }
                    }
                }
            }
        }

        if self.check(stake.assigned(), governance, &results) {
            f(&self.action)
        }

        Ok(Self {
            votes_by_voters: self.votes_by_voters.clone(),
            options: self.options.clone(),
            tally: Some(Tally::new_public(results)),
            action: self.action.clone(),
        })
    }

    #[must_use = "Compute the PrivateTally in a new ProposalManager, does not modify self"]
    pub fn private_tally(
        &self,
        stake: &StakeControl,
        election_pk: &ElectionPublicKey,
        crs: &Crs,
    ) -> Result<Self, VoteError> {
        use rayon::prelude::*;

        let tally_size = self.options.choice_range().clone().max().unwrap() as usize + 1;

        let tally = self
            .votes_by_voters
            .iter()
            .par_bridge()
            .filter_map(|(id, payload)| {
                if let Some(account_id) = id.to_single_account() {
                    if let Some(stake) = stake.by(&account_id) {
                        match payload {
                            ValidatedVote::Public(_) => {
                                return Some(Err(VoteError::InvalidPayloadType {
                                    expected: vote::PayloadType::Private,
                                    received: vote::PayloadType::Public,
                                }))
                            }
<<<<<<< HEAD
                            vote::Payload::Private {
                                encrypted_vote,
                                proof,
                            } => {
                                return Some(Ok((
                                    (encrypted_vote.as_inner(), proof.as_inner()),
                                    stake.0,
                                )))
                            }
=======
                            ValidatedVote::Private(ballot) => return Some(Ok((ballot, stake.0))),
>>>>>>> f05ad66a
                        }
                    }
                }
                None
            })
            .try_fold_with(
                EncryptedTally::new(tally_size, election_pk, crs),
                |mut tally, vote_with_stake| {
                    vote_with_stake.map(|(ballot, stake)| {
                        tally.add(&ballot, stake);
                        tally
                    })
                },
            )
            .try_reduce(
                || EncryptedTally::new(tally_size, election_pk, crs),
                |a, b| Ok(a + b),
            )?;

        Ok(Self {
            votes_by_voters: self.votes_by_voters.clone(),
            options: self.options.clone(),
            tally: Some(Tally::new_private(tally, stake.assigned())),
            action: self.action.clone(),
        })
    }

    pub fn finalize_private_tally<F>(
        &self,
        committee_pks: &[committee::MemberPublicKey],
        decrypted_proposal: &DecryptedPrivateTallyProposal,
        governance: &Governance,
        mut f: F,
    ) -> Result<Self, TallyError>
    where
        F: FnMut(&VoteAction),
    {
        let tally = self.tally.as_ref().ok_or(TallyError::NoEncryptedTally)?;
        let (encrypted_tally, total_stake) = tally.private_encrypted()?;

        let verifiable_tally = chain_vote::Tally {
            votes: decrypted_proposal.tally_result.to_vec(),
        };
        if !verifiable_tally.verify(
            &encrypted_tally,
            committee_pks,
            &decrypted_proposal.decrypt_shares,
        ) {
            return Err(TallyError::InvalidDecryption);
        }

        let mut result = TallyResult::new(self.options.clone());
        for (choice, &weight) in decrypted_proposal.tally_result.iter().enumerate() {
            result.add_vote(Choice::new(u8::try_from(choice).unwrap()), weight)?;
        }

        if self.check(*total_stake, governance, &result) {
            f(&self.action);
        }

        let tally = tally.clone().private_set_result(result)?;

        Ok(Self {
            votes_by_voters: self.votes_by_voters.clone(),
            options: self.options.clone(),
            tally: Some(tally),
            action: self.action.clone(),
        })
    }

    fn check(&self, total: Stake, governance: &Governance, results: &TallyResult) -> bool {
        match &self.action {
            VoteAction::OffChain => false,
            VoteAction::Treasury { action } => {
                let t = action.to_type();
                let acceptance = governance.treasury.acceptance_criteria_for(t);

                self.check_governance_criteria(total, acceptance, results)
            }
            VoteAction::Parameters { action } => {
                let t = action.to_type();
                let acceptance = governance.parameters.acceptance_criteria_for(t);

                self.check_governance_criteria(total, acceptance, results)
            }
        }
    }

    fn check_governance_criteria(
        &self,
        total: Stake,
        acceptance: &GovernanceAcceptanceCriteria,
        results: &TallyResult,
    ) -> bool {
        let total = if let Some(t) = NonZeroU64::new(total.into()) {
            t
        } else {
            return false;
        };
        let participation = if let Some(p) = NonZeroU64::new(results.participation().into()) {
            p
        } else {
            return false;
        };
        let favorable: u64 = if let Some(weight) = results
            .results()
            .get(acceptance.favorable.as_byte() as usize)
        {
            (*weight).into()
        } else {
            return false;
        };
        let non_blanks = if let Some(weight) = results
            .results()
            .get(acceptance.rejection.as_byte() as usize)
        {
            let v: u64 = (*weight).into();
            if let Some(v) = NonZeroU64::new(v + favorable) {
                v
            } else {
                return false;
            }
        } else {
            return false;
        };

        let ratio_favorable = Ratio {
            numerator: favorable,
            denominator: non_blanks,
        };

        let ratio_participation = Ratio {
            numerator: participation.into(),
            denominator: total,
        };

        if let Some(criteria) = acceptance.minimum_stake_participation {
            if ratio_participation <= criteria {
                return false;
            }
        }

        if let Some(criteria) = acceptance.minimum_approval {
            if ratio_favorable <= criteria {
                return false;
            }
        }

        true
    }
}

impl ProposalManagers {
    fn new(plan: &VotePlan) -> Self {
        let proposal_managers = plan
            .proposals()
            .iter()
            .map(|proposal| ProposalManager::new(proposal))
            .collect();

        Self(proposal_managers)
    }

    /// attempt to apply the vote to one of the proposals
    ///
    /// if the proposal is not found this function will return an error.
    /// otherwise it will apply the vote. If the given identifier
    /// already had a vote, the previous vote will be discarded
    /// and only the new one will be kept
    pub fn vote(
        &self,
        identifier: UnspecifiedAccountIdentifier,
        proposal_index: usize,
        payload: ValidatedVote,
    ) -> Result<Self, VoteError> {
        if let Some(manager) = self.0.get(proposal_index) {
            let updated_manager = manager.vote(identifier, payload)?;

            // only clone the array if it does make sens to do so:
            //
            // * the index exist
            // * updated_manager succeed
            let mut updated = self.clone();

            // not unsafe to call this function since we already know this
            // `proposal_index` already exist in the array
            unsafe { *updated.0.get_unchecked_mut(proposal_index) = updated_manager };

            Ok(updated)
        } else {
            unreachable!("the vote has been already validated");
        }
    }

    pub fn public_tally<F>(
        &self,
        stake: &StakeControl,
        governance: &Governance,
        mut f: F,
    ) -> Result<Self, VoteError>
    where
        F: FnMut(&VoteAction),
    {
        let mut proposals = Vec::with_capacity(self.0.len());
        for proposal in self.0.iter() {
            proposals.push(proposal.public_tally(stake, governance, &mut f)?);
        }

        Ok(Self(proposals))
    }

    /// validate the vote against the proposal: verify that the proposal exists
    /// and the the length of the ciphertext is correct (if applicable)
    pub fn validate_vote(
        &self,
        cast: VoteCast,
        vote_plan: &VotePlan,
    ) -> Result<(ValidatedVote, usize), VoteError> {
        let proposal_index = cast.proposal_index() as usize;
        if let Some(manager) = self.0.get(proposal_index) {
            Ok((manager.validate_vote(cast, vote_plan)?, proposal_index))
        } else {
            Err(VoteError::InvalidVoteProposal {
                num_proposals: self.0.len(),
                vote: cast.clone(),
            })
        }
    }

    pub fn start_private_tally(
        &self,
        stake: &StakeControl,
        vote_plan: &VotePlan,
    ) -> Result<Self, VoteError> {
        use rayon::prelude::*;
        let crs = Crs::from_hash(vote_plan.to_id().as_ref());
<<<<<<< HEAD
        let election_pk =
            chain_vote::ElectionPublicKey::from_participants(vote_plan.committee_public_keys());
=======
        let election_pk = ElectionPublicKey::from_participants(vote_plan.committee_public_keys());
>>>>>>> f05ad66a
        let proposals = self
            .0
            .par_iter()
            .map(|proposal| proposal.private_tally(stake, &election_pk, &crs))
            .collect::<Result<_, _>>()?;
        Ok(Self(proposals))
    }

    pub fn finalize_private_tally<F>(
        &self,
        committee_pks: &[committee::MemberPublicKey],
        decrypted_tally: &DecryptedPrivateTally,
        governance: &Governance,
        mut f: F,
    ) -> Result<Self, VoteError>
    where
        F: FnMut(&VoteAction),
    {
        let mut proposals = Vec::with_capacity(self.0.len());
        for (proposal_manager, decrypted_proposal) in self.0.iter().zip(decrypted_tally.iter()) {
            proposals.push(proposal_manager.finalize_private_tally(
                committee_pks,
                decrypted_proposal,
                governance,
                &mut f,
            )?);
        }
        Ok(Self(proposals))
    }
}

impl VotePlanManager {
    pub fn new(plan: VotePlan, committee: HashSet<CommitteeId>) -> Self {
        let id = plan.to_id();
        let proposal_managers = ProposalManagers::new(&plan);

        Self {
            id,
            plan: Arc::new(plan),
            proposal_managers,
            committee: Arc::new(committee),
        }
    }

    pub fn id(&self) -> &VotePlanId {
        &self.id
    }

    pub fn plan(&self) -> &VotePlan {
        &self.plan
    }

    pub fn statuses(&self) -> VotePlanStatus {
        let proposals = self
            .plan()
            .proposals()
            .iter()
            .zip(self.proposal_managers.0.iter())
            .enumerate()
            .map(|(index, (proposal, manager))| VoteProposalStatus {
                index: index as u8,
                proposal_id: proposal.external_id().clone(),
                options: proposal.options().clone(),
                tally: manager.tally.clone(),
                votes: manager.votes_by_voters.clone(),
            })
            .collect();

        let committee_public_keys = self.plan().committee_public_keys().to_vec();

        VotePlanStatus {
            id: self.id.clone(),
            payload: self.plan().payload_type(),
            vote_start: self.plan().vote_start(),
            vote_end: self.plan().vote_end(),
            committee_end: self.plan().committee_end(),
            committee_public_keys,
            proposals,
        }
    }

    pub fn can_vote(&self, date: BlockDate) -> bool {
        self.plan().can_vote(date)
    }

    pub fn can_committee(&self, date: BlockDate) -> bool {
        self.plan().committee_time(date)
    }

    pub fn committee_set(&self) -> &HashSet<CommitteeId> {
        &self.committee
    }

    /// return true if the vote plan has elapsed i.e. the vote is
    /// no longer interesting to track in the ledger and it can be
    /// GCed.
    pub fn vote_plan_elapsed(&self, date: BlockDate) -> bool {
        self.plan().committee_end() < date
    }

    fn valid_committee(&self, id: &CommitteeId) -> bool {
        self.committee_set().contains(id)
    }

    /// attempt to apply the vote to one of the proposals
    ///
    /// If the given identifier already had a vote, the previous vote will
    /// be discarded and only the new one will be kept.
    ///
    /// # errors
    ///
    /// * this function may fail if the proposal identifier is different
    /// * if the proposal index is not one one of the proposal listed
    /// * if the block_date show it is no longer valid to cast a vote for any
    ///   of the managed proposals
    /// * if the payload type of the vote is not the expected one
    ///
    pub fn vote(
        &self,
        block_date: BlockDate,
        identifier: UnspecifiedAccountIdentifier,
        cast: VoteCast,
    ) -> Result<Self, VoteError> {
        if cast.vote_plan() != self.id() {
            return Err(VoteError::InvalidVotePlan {
                expected: self.id().clone(),
                vote: cast,
            });
        }

        if !self.can_vote(block_date) {
            return Err(VoteError::NotVoteTime {
                start: self.plan().vote_start(),
                end: self.plan().vote_end(),
                vote: cast,
            });
        }
        if self.plan().payload_type() != cast.payload().payload_type() {
            return Err(VoteError::InvalidPayloadType {
                expected: self.plan().payload_type(),
                received: cast.payload().payload_type(),
            });
        }

        let (vote, proposal_idx) = self
            .proposal_managers
            .validate_vote(cast, &self.plan.as_ref())?;

        let proposal_managers = self
            .proposal_managers
            .vote(identifier, proposal_idx, vote)?;

        Ok(Self {
            proposal_managers,
            plan: Arc::clone(&self.plan),
            id: self.id.clone(),
            committee: Arc::clone(&self.committee),
        })
    }

    pub fn public_tally<F>(
        &self,
        block_date: BlockDate,
        stake: &StakeControl,
        governance: &Governance,
        sig: CommitteeId,
        f: F,
    ) -> Result<Self, VoteError>
    where
        F: FnMut(&VoteAction),
    {
        if !self.can_committee(block_date) {
            return Err(VoteError::NotCommitteeTime {
                start: self.plan().committee_start(),
                end: self.plan().committee_end(),
            });
        }

        if !self.valid_committee(&sig) {
            return Err(VoteError::InvalidTallyCommittee);
        }

        if self.plan.payload_type() != vote::PayloadType::Public {
            return Err(TallyError::InvalidPrivacy.into());
        }

        let proposal_managers = self.proposal_managers.public_tally(stake, governance, f)?;

        Ok(Self {
            proposal_managers,
            plan: Arc::clone(&self.plan),
            id: self.id.clone(),
            committee: Arc::clone(&self.committee),
        })
    }

    pub fn start_private_tally(
        &self,
        block_date: BlockDate,
        stake: &StakeControl,
        sig: CommitteeId,
    ) -> Result<Self, VoteError> {
        if !self.can_committee(block_date) {
            return Err(VoteError::NotCommitteeTime {
                start: self.plan().committee_start(),
                end: self.plan().committee_end(),
            });
        }

        if !self.valid_committee(&sig) {
            return Err(VoteError::InvalidTallyCommittee);
        }

        if self.plan.payload_type() != vote::PayloadType::Private {
            return Err(TallyError::InvalidPrivacy.into());
        }

        let proposal_managers = self
            .proposal_managers
            .start_private_tally(stake, &self.plan)?;

        Ok(Self {
            proposal_managers,
            plan: Arc::clone(&self.plan),
            id: self.id.clone(),
            committee: Arc::clone(&self.committee),
        })
    }

    pub fn finalize_private_tally<F>(
        &self,
        decrypted_tally: &DecryptedPrivateTally,
        governance: &Governance,
        f: F,
    ) -> Result<Self, VoteError>
    where
        F: FnMut(&VoteAction),
    {
        let committee_pks = self.plan.committee_public_keys();
        let proposal_managers = self.proposal_managers.finalize_private_tally(
            committee_pks,
            decrypted_tally,
            governance,
            f,
        )?;
        Ok(Self {
            proposal_managers,
            plan: Arc::clone(&self.plan),
            id: self.id.clone(),
            committee: Arc::clone(&self.committee),
        })
    }
}

#[cfg(test)]
mod tests {
    use super::*;
    use crate::block::BlockDate;
    use crate::certificate::TallyProof;

    use crate::testing::{TestGen, VoteTestGen};
    use chain_core::property::BlockDate as BlockDateProp;
    use quickcheck::TestResult;
    use quickcheck_macros::quickcheck;

    #[test]
    pub fn proposal_manager_insert_vote() {
        let vote_plan = VoteTestGen::vote_plan();
        let vote_choice = vote::Choice::new(1);
        let vote_cast_payload = vote::Payload::public(vote_choice);
        let vote_cast = VoteCast::new(vote_plan.to_id(), 0, vote_cast_payload.clone());

        let mut proposal_manager = ProposalManager::new(vote_plan.proposals().get(0).unwrap());

        let vote = proposal_manager
            .validate_vote(vote_cast, &vote_plan)
            .unwrap();

        let identifier = TestGen::unspecified_account_identifier();
        proposal_manager = proposal_manager.vote(identifier.clone(), vote).unwrap();

        let (_, actual_vote_cast_payload) = proposal_manager
            .votes_by_voters
            .iter()
            .find(|(x, _y)| **x == identifier)
            .unwrap();
        assert_eq!(
            *actual_vote_cast_payload,
            ValidatedVote::Public(vote_choice)
        );
    }

    #[test]
    pub fn proposal_manager_replace_vote() {
        let vote_plan = VoteTestGen::vote_plan();
        let first_vote_choice = vote::Choice::new(1);
        let second_vote_choice = vote::Choice::new(2);
        let first_vote_cast_payload = vote::Payload::public(first_vote_choice);
        let second_vote_cast_payload = vote::Payload::public(second_vote_choice);

        let mut proposal_manager = ProposalManager::new(vote_plan.proposals().get(0).unwrap());

        let first_vote_cast = proposal_manager
            .validate_vote(
                VoteCast::new(vote_plan.to_id(), 0, first_vote_cast_payload),
                &vote_plan,
            )
            .unwrap();
        let second_vote_cast = proposal_manager
            .validate_vote(
                VoteCast::new(vote_plan.to_id(), 0, second_vote_cast_payload.clone()),
                &vote_plan,
            )
            .unwrap();

        let identifier = TestGen::unspecified_account_identifier();
        proposal_manager = proposal_manager
            .vote(identifier.clone(), first_vote_cast)
            .unwrap();
        proposal_manager = proposal_manager
            .vote(identifier.clone(), second_vote_cast)
            .unwrap();

        let (_, actual_vote_cast_payload) = proposal_manager
            .votes_by_voters
            .iter()
            .find(|(x, _y)| **x == identifier)
            .unwrap();
        assert_eq!(
            *actual_vote_cast_payload,
            ValidatedVote::Public(second_vote_choice)
        );
    }

    const CENT: NonZeroU64 = unsafe { NonZeroU64::new_unchecked(100) };
    use crate::certificate::Proposals;
    use crate::ledger::governance::{ParametersGovernance, ParametersGovernanceAction};
    use crate::ledger::governance::{TreasuryGovernance, TreasuryGovernanceAction};
    use crate::value::Value;
    use crate::vote::Choice;

    #[test]
    pub fn vote_plan_manager_statuses() {
        let proposals = VoteTestGen::proposals(3);

        let vote_plan = VotePlan::new(
            BlockDate::from_epoch_slot_id(1, 0),
            BlockDate::from_epoch_slot_id(2, 0),
            BlockDate::from_epoch_slot_id(3, 0),
            proposals,
            vote::PayloadType::Public,
            Vec::new(),
        );

        let vote_plan_manager = VotePlanManager::new(vote_plan.clone(), HashSet::new());

        let status = vote_plan_manager.statuses();

        assert_eq!(status.id, vote_plan.to_id());
        assert_eq!(status.payload, vote_plan.payload_type());
        assert_eq!(status.vote_start, vote_plan.vote_start());
        assert_eq!(status.vote_end, vote_plan.vote_end());
        assert_eq!(status.committee_end, vote_plan.committee_end());
        assert_eq!(status.proposals.len(), 3);

        assert_eq!(vote_plan_manager.committee_set().len(), 0);
    }

    use crate::fee::LinearFee;
    use crate::fragment::Fragment;
    use crate::testing::build_vote_tally_cert;
    use crate::testing::data::Wallet;
    use crate::testing::TestTxCertBuilder;

    #[test]
    pub fn vote_plan_manager_correct_tally() {
        let blank = Choice::new(0);
        let favorable = Choice::new(1);
        let rejection = Choice::new(2);
        let committee = Wallet::from_value(Value(100));
        let proposals = VoteTestGen::proposals_with_action(
            VoteAction::Treasury {
                action: TreasuryGovernanceAction::TransferToRewards { value: Value(30) },
            },
            3,
        );

        let vote_plan = VotePlan::new(
            BlockDate::from_epoch_slot_id(1, 0),
            BlockDate::from_epoch_slot_id(2, 0),
            BlockDate::from_epoch_slot_id(3, 0),
            proposals,
            vote::PayloadType::Public,
            Vec::new(),
        );

        let mut committee_ids = HashSet::new();
        committee_ids.insert(committee.public_key().into());
        let mut vote_plan_manager = VotePlanManager::new(vote_plan.clone(), committee_ids);

        let governance = governance_50_percent(blank, favorable, rejection);
        let mut stake_controlled = StakeControl::new();
        stake_controlled = stake_controlled.add_to(committee.public_key().into(), Stake(51));
        //    stake_controlled = stake_controlled.add_unassigned(Stake(49));

        let vote_block_date = BlockDate {
            epoch: 1,
            slot_id: 10,
        };

        let vote_cast = VoteCast::new(
            vote_plan.to_id(),
            0,
            VoteTestGen::vote_cast_payload_for(&favorable),
        );

        vote_plan_manager = vote_plan_manager
            .vote(
                vote_block_date,
                UnspecifiedAccountIdentifier::from_single_account(committee.public_key().into()),
                vote_cast,
            )
            .unwrap();

        let tally_proof = get_tally_proof(&committee, vote_plan.to_id());

        let block_date = BlockDate {
            epoch: 2,
            slot_id: 10,
        };

        let mut action_hit = false;
        let committee_id = match tally_proof {
            TallyProof::Public { id, .. } => id,
            TallyProof::Private { id, .. } => id,
        };
        vote_plan_manager
            .public_tally(
                block_date,
                &stake_controlled,
                &governance,
                committee_id,
                |_| action_hit = true,
            )
            .unwrap();
        assert!(action_hit)
    }

    #[test]
    pub fn vote_plan_manager_tally_invalid_committee() {
        let blank = Choice::new(0);
        let favorable = Choice::new(1);
        let rejection = Choice::new(2);
        let committee = Wallet::from_value(Value(100));
        let proposals = VoteTestGen::proposals(3);

        let vote_plan = VotePlan::new(
            BlockDate::from_epoch_slot_id(1, 0),
            BlockDate::from_epoch_slot_id(2, 0),
            BlockDate::from_epoch_slot_id(3, 0),
            proposals,
            vote::PayloadType::Public,
            Vec::new(),
        );

        let mut committee_ids = HashSet::new();
        committee_ids.insert(TestGen::public_key().into());
        let vote_plan_manager = VotePlanManager::new(vote_plan.clone(), committee_ids);

        let governance = governance_50_percent(blank, favorable, rejection);
        let mut stake_controlled = StakeControl::new();
        stake_controlled = stake_controlled.add_to(committee.public_key().into(), Stake(51));
        stake_controlled = stake_controlled.add_unassigned(Stake(49));

        let tally_proof = get_tally_proof(&committee, vote_plan.to_id());

        let block_date = BlockDate {
            epoch: 2,
            slot_id: 10,
        };

        let committee_id = match tally_proof {
            TallyProof::Public { id, .. } => id,
            TallyProof::Private { id, .. } => id,
        };

        //invalid committee
        assert_eq!(
            VoteError::InvalidTallyCommittee,
            vote_plan_manager
                .public_tally(
                    block_date,
                    &stake_controlled,
                    &governance,
                    committee_id,
                    |_| ()
                )
                .err()
                .unwrap()
        );
    }

    #[test]
    pub fn vote_plan_manager_tally_invalid_date() {
        let blank = Choice::new(0);
        let favorable = Choice::new(1);
        let rejection = Choice::new(2);
        let committee = Wallet::from_value(Value(100));
        let proposals = VoteTestGen::proposals(3);

        let vote_plan = VotePlan::new(
            BlockDate::from_epoch_slot_id(1, 0),
            BlockDate::from_epoch_slot_id(2, 0),
            BlockDate::from_epoch_slot_id(3, 0),
            proposals,
            vote::PayloadType::Public,
            Vec::new(),
        );

        let mut committee_ids = HashSet::new();
        committee_ids.insert(committee.public_key().into());
        let vote_plan_manager = VotePlanManager::new(vote_plan.clone(), committee_ids);

        let governance = governance_50_percent(blank, favorable, rejection);
        let mut stake_controlled = StakeControl::new();
        stake_controlled = stake_controlled.add_to(committee.public_key().into(), Stake(51));
        stake_controlled = stake_controlled.add_unassigned(Stake(49));

        let tally_proof = get_tally_proof(&committee, vote_plan.to_id());

        let invalid_block_date = BlockDate {
            epoch: 0,
            slot_id: 10,
        };

        let committee_id = match tally_proof {
            TallyProof::Public { id, .. } => id,
            TallyProof::Private { id, .. } => id,
        };

        //not in committee time
        assert_eq!(
            VoteError::NotCommitteeTime {
                start: vote_plan.committee_start(),
                end: vote_plan.committee_end()
            },
            vote_plan_manager
                .public_tally(
                    invalid_block_date,
                    &stake_controlled,
                    &governance,
                    committee_id,
                    |_| ()
                )
                .err()
                .unwrap()
        );
    }

    fn get_tally_proof(wallet: &Wallet, id: VotePlanId) -> TallyProof {
        let certificate = build_vote_tally_cert(id);
        let fragment = TestTxCertBuilder::new(TestGen::hash(), LinearFee::new(0, 0, 0))
            .make_transaction(Some(wallet), &certificate);

        match fragment {
            Fragment::VoteTally(tx) => {
                let tx = tx.as_slice();
                tx.payload_auth().into_payload_auth()
            }
            _ => unreachable!(),
        }
    }

    #[test]
    pub fn proposal_manager_vote_tally() {
        let blank = Choice::new(0);
        let favorable = Choice::new(1);
        let rejection = Choice::new(2);

        let mut proposals = Proposals::new();
        let _ = proposals.push(VoteTestGen::proposal_with_action(VoteAction::Treasury {
            action: TreasuryGovernanceAction::TransferToRewards { value: Value(30) },
        }));
        let _ = proposals.push(VoteTestGen::proposal_with_action(VoteAction::Parameters {
            action: ParametersGovernanceAction::RewardAdd { value: Value(30) },
        }));

        let vote_plan = VotePlan::new(
            BlockDate::from_epoch_slot_id(1, 0),
            BlockDate::from_epoch_slot_id(2, 0),
            BlockDate::from_epoch_slot_id(3, 0),
            proposals,
            vote::PayloadType::Public,
            Vec::new(),
        );

        let mut first_proposal_manager =
            ProposalManager::new(vote_plan.proposals().get(0).unwrap());
        let mut second_proposal_manager =
            ProposalManager::new(vote_plan.proposals().get(1).unwrap());

        let identifier = TestGen::unspecified_account_identifier();

        let first_vote_cast = first_proposal_manager
            .validate_vote(
                VoteCast::new(
                    vote_plan.to_id(),
                    0,
                    VoteTestGen::vote_cast_payload_for(&favorable),
                ),
                &vote_plan,
            )
            .unwrap();
        first_proposal_manager = first_proposal_manager
            .vote(identifier.clone(), first_vote_cast.clone())
            .unwrap();

        let second_vote_cast = first_proposal_manager
            .validate_vote(
                VoteCast::new(
                    vote_plan.to_id(),
                    1,
                    VoteTestGen::vote_cast_payload_for(&favorable),
                ),
                &vote_plan,
            )
            .unwrap();
        second_proposal_manager = second_proposal_manager
            .vote(identifier.clone(), second_vote_cast.clone())
            .unwrap();

        let mut stake_controlled = StakeControl::new();
        stake_controlled =
            stake_controlled.add_to(identifier.to_single_account().unwrap(), Stake(51));
        stake_controlled = stake_controlled.add_unassigned(Stake(49));

        let proposals = ProposalManagers::new(&vote_plan);
        let _ = proposals.vote(identifier.clone(), 0, first_vote_cast);
        let _ = proposals.vote(identifier, 0, second_vote_cast);

        let governance = governance_50_percent(blank, favorable, rejection);
        proposals_vote_tally_succesful(&proposals, &stake_controlled, &governance);
        vote_tally_succesful(&first_proposal_manager, &stake_controlled, &governance);
        vote_tally_succesful(&second_proposal_manager, &stake_controlled, &governance);
    }

    fn governance_50_percent(blank: Choice, favorable: Choice, rejection: Choice) -> Governance {
        let gov_acceptance_criteria = GovernanceAcceptanceCriteria {
            minimum_stake_participation: Some(Ratio {
                numerator: 50,
                denominator: CENT,
            }),
            minimum_approval: Some(Ratio {
                numerator: 50,
                denominator: CENT,
            }),
            blank,
            favorable,
            rejection,
            options: Options::new_length(3).expect("3 valid choices possible"),
        };

        let mut treasury_governance = TreasuryGovernance::new();
        treasury_governance.set_default_acceptance_criteria(gov_acceptance_criteria.clone());

        let mut parameters_governance = ParametersGovernance::new();
        parameters_governance.set_default_acceptance_criteria(gov_acceptance_criteria);
        Governance {
            treasury: treasury_governance,
            parameters: parameters_governance,
        }
    }

    fn proposals_vote_tally_succesful(
        proposal_managers: &ProposalManagers,
        stake_controlled: &StakeControl,
        governance: &Governance,
    ) {
        let mut vote_action_hit = false;
        proposal_managers
            .public_tally(&stake_controlled, &governance, |_vote_action| {
                vote_action_hit = true;
            })
            .unwrap();
    }

    fn vote_tally_succesful(
        proposal_manager: &ProposalManager,
        stake_controlled: &StakeControl,
        governance: &Governance,
    ) {
        let mut vote_action_hit = false;
        proposal_manager
            .public_tally(&stake_controlled, &governance, |_vote_action| {
                vote_action_hit = true;
            })
            .unwrap();

        assert!(vote_action_hit);
    }

    #[test]
    pub fn proposal_managers_many_votes() {
        let vote_plan = VoteTestGen::vote_plan_with_proposals(2);
        let choice = Choice::new(1);
        let first_vote_cast_payload = VoteTestGen::vote_cast_payload_for(&choice);
        let second_vote_cast_payload = VoteTestGen::vote_cast_payload_for(&choice);

        let first_vote_cast = VoteCast::new(vote_plan.to_id(), 0, first_vote_cast_payload.clone());
        let second_vote_cast =
            VoteCast::new(vote_plan.to_id(), 1, second_vote_cast_payload.clone());

        let mut proposal_managers = ProposalManagers::new(&vote_plan);

        let (first_vote_cast_validated, first_prop_idx) = proposal_managers
            .validate_vote(first_vote_cast, &vote_plan)
            .unwrap();
        let (second_vote_cast_validated, second_prop_idx) = proposal_managers
            .validate_vote(second_vote_cast.clone(), &vote_plan)
            .unwrap();

        let identifier = TestGen::unspecified_account_identifier();
        proposal_managers = proposal_managers
            .vote(
                identifier.clone(),
                first_prop_idx,
                first_vote_cast_validated,
            )
            .unwrap();
        proposal_managers = proposal_managers
            .vote(
                identifier.clone(),
                second_prop_idx,
                second_vote_cast_validated,
            )
            .unwrap();

        let (_, actual_vote_cast_payload) = proposal_managers
            .0
            .get(0)
            .unwrap()
            .votes_by_voters
            .iter()
            .find(|(x, _y)| **x == identifier)
            .unwrap();
        assert_eq!(
            *actual_vote_cast_payload,
            ValidatedVote::Public(choice.clone())
        );

        let (_, actual_vote_cast_payload) = proposal_managers
            .0
            .get(1)
            .unwrap()
            .votes_by_voters
            .iter()
            .find(|(x, _y)| **x == identifier)
            .unwrap();
        assert_eq!(
            *actual_vote_cast_payload,
            ValidatedVote::Public(choice.clone())
        );
    }

    #[test]
    pub fn vote_for_nonexisting_proposal() {
        let vote_plan = VoteTestGen::vote_plan_with_proposals(1);
        let proposal_managers = ProposalManagers::new(&vote_plan);
        assert!(proposal_managers
            .validate_vote(
                VoteCast::new(vote_plan.to_id(), 2, VoteTestGen::vote_cast_payload()),
                &vote_plan,
            )
            .is_err());
    }

    #[test]
    pub fn proposal_managers_update_vote() {
        let vote_plan = VoteTestGen::vote_plan_with_proposals(2);
        let first_choice = Choice::new(0);
        let second_choice = Choice::new(1);
        let first_vote_cast_payload = VoteTestGen::vote_cast_payload_for(&first_choice);
        let second_vote_cast_payload = VoteTestGen::vote_cast_payload_for(&second_choice);

        let mut proposal_managers = ProposalManagers::new(&vote_plan);

        let (first_vote_cast, first_proposal) = proposal_managers
            .validate_vote(
                VoteCast::new(vote_plan.to_id(), 0, first_vote_cast_payload),
                &vote_plan,
            )
            .unwrap();
        let (second_vote_cast, second_proposal) = proposal_managers
            .validate_vote(
                VoteCast::new(vote_plan.to_id(), 0, second_vote_cast_payload.clone()),
                &vote_plan,
            )
            .unwrap();

        let identifier = TestGen::unspecified_account_identifier();
        proposal_managers = proposal_managers
            .vote(identifier.clone(), first_proposal, first_vote_cast)
            .unwrap();
        proposal_managers = proposal_managers
            .vote(identifier.clone(), second_proposal, second_vote_cast)
            .unwrap();

        let (_, actual_vote_cast_payload) = proposal_managers
            .0
            .get(0)
            .unwrap()
            .votes_by_voters
            .iter()
            .find(|(x, _y)| **x == identifier)
            .unwrap();
        assert_eq!(
            *actual_vote_cast_payload,
            ValidatedVote::Public(second_choice)
        );
    }

    #[quickcheck]
    pub fn vote_plan_manager_can_vote(vote_plan: VotePlan, date: BlockDate) -> TestResult {
        let vote_plan_manager = VotePlanManager::new(vote_plan.clone(), HashSet::new());
        TestResult::from_bool(
            should_be_in_vote_time(&vote_plan, date) == vote_plan_manager.can_vote(date),
        )
    }

    #[quickcheck]
    pub fn vote_plan_manager_can_committee(vote_plan: VotePlan, date: BlockDate) -> TestResult {
        let vote_plan_manager = VotePlanManager::new(vote_plan.clone(), HashSet::new());
        TestResult::from_bool(
            should_be_in_committee_time(&vote_plan, date) == vote_plan_manager.can_committee(date),
        )
    }

    fn should_be_in_vote_time(vote_plan: &VotePlan, date: BlockDate) -> bool {
        let vote_start_date = vote_plan.vote_start();
        let vote_finish_date = vote_plan.vote_end();

        date >= vote_start_date && date < vote_finish_date
    }

    fn should_be_in_committee_time(vote_plan: &VotePlan, date: BlockDate) -> bool {
        let comittee_end_date = vote_plan.committee_end();
        let vote_finish_date = vote_plan.vote_end();

        date >= vote_finish_date && date < comittee_end_date
    }

    #[quickcheck]
    pub fn vote_plan_manager_plan_elapsed(vote_plan: VotePlan, date: BlockDate) -> TestResult {
        let vote_plan_manager = VotePlanManager::new(vote_plan.clone(), HashSet::new());
        let committee_end_date = vote_plan.committee_end();

        let vote_plan_elapsed = committee_end_date < date;
        TestResult::from_bool(vote_plan_elapsed == vote_plan_manager.vote_plan_elapsed(date))
    }

    #[test]
    pub fn vote_manager_vote_cast_different_id() {
        let vote_plan = VoteTestGen::vote_plan_with_proposals(1);
        let wrong_plan = VoteTestGen::vote_plan_with_proposals(1);
        let vote_plan_manager = VotePlanManager::new(vote_plan, HashSet::new());
        let vote_cast = VoteCast::new(wrong_plan.to_id(), 0, VoteTestGen::vote_cast_payload());

        assert_eq!(
            vote_plan_manager
                .vote(
                    BlockDate::first(),
                    TestGen::unspecified_account_identifier(),
                    vote_cast.clone()
                )
                .err()
                .unwrap(),
            VoteError::InvalidVotePlan {
                expected: vote_plan_manager.id().clone(),
                vote: vote_cast,
            }
        );
    }

    #[test]
    pub fn vote_manager_too_late_to_vote() {
        let vote_plan = VoteTestGen::vote_plan_with_proposals(1);
        let vote_plan_manager = VotePlanManager::new(vote_plan.clone(), HashSet::new());
        let vote_cast = VoteCast::new(vote_plan.to_id(), 0, VoteTestGen::vote_cast_payload());

        assert_eq!(
            vote_plan_manager
                .vote(
                    vote_plan.vote_end().next_epoch(),
                    TestGen::unspecified_account_identifier(),
                    vote_cast.clone()
                )
                .err()
                .unwrap(),
            VoteError::NotVoteTime {
                start: vote_plan.vote_start(),
                end: vote_plan.vote_end(),
                vote: vote_cast,
            }
        );
    }

    #[test]
    pub fn vote_manager_too_early_to_vote() {
        let vote_plan = VotePlan::new(
            BlockDate::from_epoch_slot_id(1, 0),
            BlockDate::from_epoch_slot_id(2, 0),
            BlockDate::from_epoch_slot_id(3, 0),
            VoteTestGen::proposals(3),
            vote::PayloadType::Public,
            Vec::new(),
        );

        let vote_plan_manager = VotePlanManager::new(vote_plan.clone(), HashSet::new());
        let vote_cast = VoteCast::new(vote_plan.to_id(), 0, VoteTestGen::vote_cast_payload());

        assert_eq!(
            vote_plan_manager
                .vote(
                    BlockDate::first(),
                    TestGen::unspecified_account_identifier(),
                    vote_cast.clone()
                )
                .err()
                .unwrap(),
            VoteError::NotVoteTime {
                start: vote_plan.vote_start(),
                end: vote_plan.vote_end(),
                vote: vote_cast,
            }
        );
    }

    #[test]
    pub fn vote_manager_correct_vote() {
        let vote_plan = VotePlan::new(
            BlockDate::from_epoch_slot_id(1, 0),
            BlockDate::from_epoch_slot_id(2, 0),
            BlockDate::from_epoch_slot_id(3, 0),
            VoteTestGen::proposals(3),
            vote::PayloadType::Public,
            Vec::new(),
        );

        let vote_plan_manager = VotePlanManager::new(vote_plan.clone(), HashSet::new());
        let vote_cast = VoteCast::new(vote_plan.to_id(), 0, VoteTestGen::vote_cast_payload());

        assert!(vote_plan_manager
            .vote(
                BlockDate::from_epoch_slot_id(1, 1),
                TestGen::unspecified_account_identifier(),
                vote_cast
            )
            .is_ok());
    }
}<|MERGE_RESOLUTION|>--- conflicted
+++ resolved
@@ -11,11 +11,7 @@
     transaction::UnspecifiedAccountIdentifier,
     vote::{self, CommitteeId, Options, Tally, TallyResult, VotePlanStatus, VoteProposalStatus},
 };
-<<<<<<< HEAD
-use chain_vote::{committee, Crs, ElectionPublicKey, EncryptedTally};
-=======
 use chain_vote::{committee, Ballot, Crs, ElectionPublicKey, EncryptedTally};
->>>>>>> f05ad66a
 use imhamt::Hamt;
 use thiserror::Error;
 
@@ -245,19 +241,7 @@
                                     received: vote::PayloadType::Public,
                                 }))
                             }
-<<<<<<< HEAD
-                            vote::Payload::Private {
-                                encrypted_vote,
-                                proof,
-                            } => {
-                                return Some(Ok((
-                                    (encrypted_vote.as_inner(), proof.as_inner()),
-                                    stake.0,
-                                )))
-                            }
-=======
                             ValidatedVote::Private(ballot) => return Some(Ok((ballot, stake.0))),
->>>>>>> f05ad66a
                         }
                     }
                 }
@@ -494,12 +478,7 @@
     ) -> Result<Self, VoteError> {
         use rayon::prelude::*;
         let crs = Crs::from_hash(vote_plan.to_id().as_ref());
-<<<<<<< HEAD
-        let election_pk =
-            chain_vote::ElectionPublicKey::from_participants(vote_plan.committee_public_keys());
-=======
         let election_pk = ElectionPublicKey::from_participants(vote_plan.committee_public_keys());
->>>>>>> f05ad66a
         let proposals = self
             .0
             .par_iter()
