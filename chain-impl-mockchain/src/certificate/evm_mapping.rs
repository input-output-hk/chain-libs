use chain_core::{
    packer::Codec,
    property::{DeserializeFromSlice, ReadError, Serialize, WriteError},
};
use typed_bytes::{ByteArray, ByteBuilder};

#[cfg(feature = "evm")]
use crate::evm::Address;
#[cfg(feature = "evm")]
use crate::transaction::UnspecifiedAccountIdentifier;
use crate::transaction::{
    Payload, PayloadAuthData, PayloadData, PayloadSlice, SingleAccountBindingSignature,
};

use super::CertificateSlice;

#[derive(Debug, Clone, PartialEq, Eq)]
pub struct EvmMapping {
    #[cfg(feature = "evm")]
    pub account_id: UnspecifiedAccountIdentifier,
    #[cfg(feature = "evm")]
    pub evm_address: Address,
}

impl EvmMapping {
    #[cfg(feature = "evm")]
    pub fn new(evm_address: Address, account_id: UnspecifiedAccountIdentifier) -> Self {
        Self {
            account_id,
            evm_address,
        }
    }

    #[cfg(feature = "evm")]
    pub fn evm_address(&self) -> &Address {
        &self.evm_address
    }

    #[cfg(feature = "evm")]
    pub fn account_id(&self) -> &UnspecifiedAccountIdentifier {
        &self.account_id
    }

    pub fn serialize_in(&self, bb: ByteBuilder<Self>) -> ByteBuilder<Self> {
        #[cfg(feature = "evm")]
        {
            bb.bytes(self.account_id().as_ref())
                .bytes(self.evm_address.as_bytes())
        }
        #[cfg(not(feature = "evm"))]
        bb
    }

    pub fn serialize(&self) -> ByteArray<Self> {
        self.serialize_in(ByteBuilder::new()).finalize()
    }
}

/* Auth/Payload ************************************************************* */

impl Payload for EvmMapping {
    const HAS_DATA: bool = true;
    const HAS_AUTH: bool = true;
    type Auth = SingleAccountBindingSignature;

    fn payload_data(&self) -> PayloadData<Self> {
        PayloadData(
            self.serialize_in(ByteBuilder::new())
                .finalize_as_vec()
                .into(),
            std::marker::PhantomData,
        )
    }

    fn payload_auth_data(auth: &Self::Auth) -> PayloadAuthData<Self> {
        let bb = ByteBuilder::<Self>::new()
            .bytes(auth.as_ref())
            .finalize_as_vec();
        PayloadAuthData(bb.into(), std::marker::PhantomData)
    }

    fn payload_to_certificate_slice(p: PayloadSlice<'_, Self>) -> Option<CertificateSlice<'_>> {
        Some(CertificateSlice::from(p))
    }
}

/* Ser/De ******************************************************************* */

impl Serialize for EvmMapping {
    fn serialize<W: std::io::Write>(&self, _codec: &mut Codec<W>) -> Result<(), WriteError> {
        #[cfg(feature = "evm")]
        {
<<<<<<< HEAD
            _codec.put_bytes(self.evm_address.as_bytes())?;
=======
            let mut codec = chain_core::packer::Codec::new(_writer);
            codec.put_bytes(self.account_id.as_ref())?;
            codec.put_bytes(self.evm_address.as_bytes())?;
>>>>>>> e44ebfde
        }
        Ok(())
    }
}

impl DeserializeFromSlice for EvmMapping {
    fn deserialize_from_slice(_codec: &mut Codec<&[u8]>) -> Result<Self, ReadError> {
        #[cfg(feature = "evm")]
        {
<<<<<<< HEAD
            let bytes = _codec.get_bytes(Address::len_bytes())?;
=======
            let mut codec = chain_core::packer::Codec::new(_reader);
            let buf: [u8; crate::transaction::INPUT_PTR_SIZE] = codec
                .get_bytes(crate::transaction::INPUT_PTR_SIZE)?
                .try_into()
                .unwrap();
            let evm_address = codec.get_bytes(Address::len_bytes())?;

>>>>>>> e44ebfde
            Ok(Self {
                account_id: buf.into(),
                evm_address: Address::from_slice(evm_address.as_slice()),
            })
        }
        #[cfg(not(feature = "evm"))]
        Err(Self::Error::new(
            std::io::ErrorKind::Unsupported,
            "evm transactions are not supported in this build",
        ))
    }
}

<<<<<<< HEAD
=======
impl Readable for EvmMapping {
    fn read(_buf: &mut ReadBuf) -> Result<Self, ReadError> {
        #[cfg(feature = "evm")]
        {
            Ok(Self {
                account_id: <[u8; crate::transaction::INPUT_PTR_SIZE]>::read(_buf)?.into(),
                evm_address: Address::from_slice(_buf.get_slice(Address::len_bytes())?),
            })
        }
        #[cfg(not(feature = "evm"))]
        Err(ReadError::InvalidData(
            "evm transactions are not supported in this build".into(),
        ))
    }
}

>>>>>>> e44ebfde
#[cfg(all(any(test, feature = "property-test-api"), feature = "evm"))]
mod test {
    use super::*;
    use quickcheck::Arbitrary;

    impl Arbitrary for EvmMapping {
        fn arbitrary<G: quickcheck::Gen>(g: &mut G) -> Self {
            Self {
                account_id: [u8::arbitrary(g); crate::transaction::INPUT_PTR_SIZE].into(),
                evm_address: [u8::arbitrary(g); Address::len_bytes()].into(),
            }
        }
    }

    quickcheck! {
        fn evm_transaction_serialization_bijection(b: EvmMapping) -> bool {
            let bytes = b.serialize_in(ByteBuilder::new()).finalize_as_vec();
            let decoded = EvmMapping::deserialize_from_slice(&mut Codec::new(bytes.as_slice())).unwrap();
            decoded == b
        }
    }
}<|MERGE_RESOLUTION|>--- conflicted
+++ resolved
@@ -1,9 +1,3 @@
-use chain_core::{
-    packer::Codec,
-    property::{DeserializeFromSlice, ReadError, Serialize, WriteError},
-};
-use typed_bytes::{ByteArray, ByteBuilder};
-
 #[cfg(feature = "evm")]
 use crate::evm::Address;
 #[cfg(feature = "evm")]
@@ -11,6 +5,11 @@
 use crate::transaction::{
     Payload, PayloadAuthData, PayloadData, PayloadSlice, SingleAccountBindingSignature,
 };
+use chain_core::{
+    packer::Codec,
+    property::{DeserializeFromSlice, ReadError, Serialize, WriteError},
+};
+use typed_bytes::{ByteArray, ByteBuilder};
 
 use super::CertificateSlice;
 
@@ -90,13 +89,8 @@
     fn serialize<W: std::io::Write>(&self, _codec: &mut Codec<W>) -> Result<(), WriteError> {
         #[cfg(feature = "evm")]
         {
-<<<<<<< HEAD
+            _codec.put_bytes(self.account_id.as_ref())?;
             _codec.put_bytes(self.evm_address.as_bytes())?;
-=======
-            let mut codec = chain_core::packer::Codec::new(_writer);
-            codec.put_bytes(self.account_id.as_ref())?;
-            codec.put_bytes(self.evm_address.as_bytes())?;
->>>>>>> e44ebfde
         }
         Ok(())
     }
@@ -106,49 +100,25 @@
     fn deserialize_from_slice(_codec: &mut Codec<&[u8]>) -> Result<Self, ReadError> {
         #[cfg(feature = "evm")]
         {
-<<<<<<< HEAD
-            let bytes = _codec.get_bytes(Address::len_bytes())?;
-=======
-            let mut codec = chain_core::packer::Codec::new(_reader);
-            let buf: [u8; crate::transaction::INPUT_PTR_SIZE] = codec
+            let buf: [u8; crate::transaction::INPUT_PTR_SIZE] = _codec
                 .get_bytes(crate::transaction::INPUT_PTR_SIZE)?
                 .try_into()
                 .unwrap();
-            let evm_address = codec.get_bytes(Address::len_bytes())?;
+            let evm_address = _codec.get_bytes(Address::len_bytes())?;
 
->>>>>>> e44ebfde
             Ok(Self {
                 account_id: buf.into(),
                 evm_address: Address::from_slice(evm_address.as_slice()),
             })
         }
         #[cfg(not(feature = "evm"))]
-        Err(Self::Error::new(
+        Err(ReadError::IoError(std::io::Error::new(
             std::io::ErrorKind::Unsupported,
             "evm transactions are not supported in this build",
-        ))
+        )))
     }
 }
 
-<<<<<<< HEAD
-=======
-impl Readable for EvmMapping {
-    fn read(_buf: &mut ReadBuf) -> Result<Self, ReadError> {
-        #[cfg(feature = "evm")]
-        {
-            Ok(Self {
-                account_id: <[u8; crate::transaction::INPUT_PTR_SIZE]>::read(_buf)?.into(),
-                evm_address: Address::from_slice(_buf.get_slice(Address::len_bytes())?),
-            })
-        }
-        #[cfg(not(feature = "evm"))]
-        Err(ReadError::InvalidData(
-            "evm transactions are not supported in this build".into(),
-        ))
-    }
-}
-
->>>>>>> e44ebfde
 #[cfg(all(any(test, feature = "property-test-api"), feature = "evm"))]
 mod test {
     use super::*;
