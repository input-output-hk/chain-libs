#[cfg(feature = "evm")]
use crate::account::Identifier;
#[cfg(feature = "evm")]
use crate::evm::Address;
use crate::transaction::{
    Payload, PayloadAuthData, PayloadData, PayloadSlice, SingleAccountBindingSignature,
};
use chain_core::{
    packer::Codec,
    property::{DeserializeFromSlice, ReadError, Serialize, WriteError},
};
use typed_bytes::{ByteArray, ByteBuilder};

use super::CertificateSlice;

#[derive(Debug, Clone, PartialEq, Eq)]
pub struct EvmMapping {
    #[cfg(feature = "evm")]
    pub account_id: Identifier,
    #[cfg(feature = "evm")]
    pub evm_address: Address,
}

impl EvmMapping {
    #[cfg(feature = "evm")]
    pub fn new(evm_address: Address, account_id: Identifier) -> Self {
        Self {
            account_id,
            evm_address,
        }
    }

    #[cfg(feature = "evm")]
    pub fn evm_address(&self) -> &Address {
        &self.evm_address
    }

    #[cfg(feature = "evm")]
    pub fn account_id(&self) -> &Identifier {
        &self.account_id
    }

    pub fn serialize_in(&self, bb: ByteBuilder<Self>) -> ByteBuilder<Self> {
        #[cfg(feature = "evm")]
        {
            bb.bytes(self.account_id.as_ref().as_ref())
                .bytes(self.evm_address.as_bytes())
        }
        #[cfg(not(feature = "evm"))]
        bb
    }

    pub fn serialize(&self) -> ByteArray<Self> {
        self.serialize_in(ByteBuilder::new()).finalize()
    }
}

/* Auth/Payload ************************************************************* */

impl Payload for EvmMapping {
    const HAS_DATA: bool = true;
    const HAS_AUTH: bool = true;
    type Auth = SingleAccountBindingSignature;

    fn payload_data(&self) -> PayloadData<Self> {
        PayloadData(
            self.serialize_in(ByteBuilder::new())
                .finalize_as_vec()
                .into(),
            std::marker::PhantomData,
        )
    }

    fn payload_auth_data(auth: &Self::Auth) -> PayloadAuthData<Self> {
        let bb = ByteBuilder::<Self>::new()
            .bytes(auth.as_ref())
            .finalize_as_vec();
        PayloadAuthData(bb.into(), std::marker::PhantomData)
    }

    fn payload_to_certificate_slice(p: PayloadSlice<'_, Self>) -> Option<CertificateSlice<'_>> {
        Some(CertificateSlice::from(p))
    }
}

/* Ser/De ******************************************************************* */

impl Serialize for EvmMapping {
    fn serialize<W: std::io::Write>(&self, _codec: &mut Codec<W>) -> Result<(), WriteError> {
        #[cfg(feature = "evm")]
        {
<<<<<<< HEAD
            let mut codec = chain_core::packer::Codec::new(_writer);
            self.account_id.serialize(&mut codec)?;
            codec.put_bytes(self.evm_address.as_bytes())?;
=======
            _codec.put_bytes(self.account_id.as_ref())?;
            _codec.put_bytes(self.evm_address.as_bytes())?;
>>>>>>> ef798477
        }
        Ok(())
    }
}

<<<<<<< HEAD
impl Readable for EvmMapping {
    fn read(_buf: &mut ReadBuf) -> Result<Self, ReadError> {
        #[cfg(feature = "evm")]
        {
            Ok(Self {
                account_id: Identifier::read(_buf)?,
                evm_address: Address::from_slice(_buf.get_slice(Address::len_bytes())?),
            })
        }
        #[cfg(not(feature = "evm"))]
        Err(ReadError::InvalidData(
            "evm transactions are not supported in this build".into(),
        ))
=======
impl DeserializeFromSlice for EvmMapping {
    fn deserialize_from_slice(_codec: &mut Codec<&[u8]>) -> Result<Self, ReadError> {
        #[cfg(feature = "evm")]
        {
            let buf: [u8; crate::transaction::INPUT_PTR_SIZE] = _codec
                .get_bytes(crate::transaction::INPUT_PTR_SIZE)?
                .try_into()
                .unwrap();
            let evm_address = _codec.get_bytes(Address::len_bytes())?;

            Ok(Self {
                account_id: buf.into(),
                evm_address: Address::from_slice(evm_address.as_slice()),
            })
        }
        #[cfg(not(feature = "evm"))]
        Err(ReadError::IoError(std::io::Error::new(
            std::io::ErrorKind::Unsupported,
            "evm transactions are not supported in this build",
        )))
>>>>>>> ef798477
    }
}

#[cfg(all(any(test, feature = "property-test-api"), feature = "evm"))]
mod test {
    use super::*;
    use quickcheck::Arbitrary;

    impl Arbitrary for EvmMapping {
        fn arbitrary<G: quickcheck::Gen>(g: &mut G) -> Self {
            Self {
                account_id: Arbitrary::arbitrary(g),
                evm_address: [u8::arbitrary(g); Address::len_bytes()].into(),
            }
        }
    }

    quickcheck! {
        fn evm_transaction_serialization_bijection(b: EvmMapping) -> bool {
            let bytes = b.serialize_in(ByteBuilder::new()).finalize_as_vec();
            let decoded = EvmMapping::deserialize_from_slice(&mut Codec::new(bytes.as_slice())).unwrap();
            decoded == b
        }
    }
}<|MERGE_RESOLUTION|>--- conflicted
+++ resolved
@@ -89,46 +89,22 @@
     fn serialize<W: std::io::Write>(&self, _codec: &mut Codec<W>) -> Result<(), WriteError> {
         #[cfg(feature = "evm")]
         {
-<<<<<<< HEAD
-            let mut codec = chain_core::packer::Codec::new(_writer);
-            self.account_id.serialize(&mut codec)?;
-            codec.put_bytes(self.evm_address.as_bytes())?;
-=======
-            _codec.put_bytes(self.account_id.as_ref())?;
+            self.account_id.serialize(_codec)?;
             _codec.put_bytes(self.evm_address.as_bytes())?;
->>>>>>> ef798477
         }
         Ok(())
     }
 }
 
-<<<<<<< HEAD
-impl Readable for EvmMapping {
-    fn read(_buf: &mut ReadBuf) -> Result<Self, ReadError> {
-        #[cfg(feature = "evm")]
-        {
-            Ok(Self {
-                account_id: Identifier::read(_buf)?,
-                evm_address: Address::from_slice(_buf.get_slice(Address::len_bytes())?),
-            })
-        }
-        #[cfg(not(feature = "evm"))]
-        Err(ReadError::InvalidData(
-            "evm transactions are not supported in this build".into(),
-        ))
-=======
 impl DeserializeFromSlice for EvmMapping {
     fn deserialize_from_slice(_codec: &mut Codec<&[u8]>) -> Result<Self, ReadError> {
         #[cfg(feature = "evm")]
         {
-            let buf: [u8; crate::transaction::INPUT_PTR_SIZE] = _codec
-                .get_bytes(crate::transaction::INPUT_PTR_SIZE)?
-                .try_into()
-                .unwrap();
+            let account_id = Identifier::deserialize_from_slice(_codec)?;
             let evm_address = _codec.get_bytes(Address::len_bytes())?;
 
             Ok(Self {
-                account_id: buf.into(),
+                account_id,
                 evm_address: Address::from_slice(evm_address.as_slice()),
             })
         }
@@ -137,7 +113,6 @@
             std::io::ErrorKind::Unsupported,
             "evm transactions are not supported in this build",
         )))
->>>>>>> ef798477
     }
 }
 
