use chain_core::{
    mempack::{ReadBuf, ReadError, Readable},
    property,
};
#[cfg(feature = "evm")]
use chain_evm::Address;
use typed_bytes::{ByteArray, ByteBuilder};

#[cfg(feature = "evm")]
use crate::transaction::UnspecifiedAccountIdentifier;
use crate::transaction::{
    Payload, PayloadAuthData, PayloadData, PayloadSlice, SingleAccountBindingSignature,
};

use super::CertificateSlice;

#[derive(Debug, Clone, PartialEq, Eq)]
#[cfg_attr(
    any(test, feature = "property-test-api"),
    derive(test_strategy::Arbitrary)
)]
pub struct EvmMapping {
    #[cfg(feature = "evm")]
<<<<<<< HEAD
    #[cfg_attr(
        all(any(test, feature = "property-test-api"), feature = "evm"),
        strategy(test_impls::address_strategy())
    )]
    evm_address: Address,
=======
    pub account_id: UnspecifiedAccountIdentifier,
    #[cfg(feature = "evm")]
    pub evm_address: Address,
>>>>>>> e92c5e4b
}

#[cfg(all(any(test, feature = "property-test-api"), feature = "evm"))]
mod test_impls {
    use super::*;
    use chain_evm::primitive_types::H160;
    use proptest::arbitrary::any;
    use proptest::strategy::Strategy;

    pub(super) fn address_strategy() -> impl Strategy<Value = Address> {
        any::<[u8; 20]>().prop_map(|bytes| H160::from_slice(&bytes))
    }
}

impl EvmMapping {
    #[cfg(feature = "evm")]
    pub fn new(evm_address: Address, account_id: UnspecifiedAccountIdentifier) -> Self {
        Self {
            account_id,
            evm_address,
        }
    }

    #[cfg(feature = "evm")]
    pub fn evm_address(&self) -> &Address {
        &self.evm_address
    }

    #[cfg(feature = "evm")]
    pub fn account_id(&self) -> &UnspecifiedAccountIdentifier {
        &self.account_id
    }

    pub fn serialize_in(&self, bb: ByteBuilder<Self>) -> ByteBuilder<Self> {
        #[cfg(feature = "evm")]
        {
            bb.bytes(self.account_id().as_ref())
                .bytes(self.evm_address.as_bytes())
        }
        #[cfg(not(feature = "evm"))]
        bb
    }

    pub fn serialize(&self) -> ByteArray<Self> {
        self.serialize_in(ByteBuilder::new()).finalize()
    }
}

/* Auth/Payload ************************************************************* */

impl Payload for EvmMapping {
    const HAS_DATA: bool = true;
    const HAS_AUTH: bool = true;
    type Auth = SingleAccountBindingSignature;

    fn payload_data(&self) -> PayloadData<Self> {
        PayloadData(
            self.serialize_in(ByteBuilder::new())
                .finalize_as_vec()
                .into(),
            std::marker::PhantomData,
        )
    }

    fn payload_auth_data(auth: &Self::Auth) -> PayloadAuthData<Self> {
        let bb = ByteBuilder::<Self>::new()
            .bytes(auth.as_ref())
            .finalize_as_vec();
        PayloadAuthData(bb.into(), std::marker::PhantomData)
    }

    fn payload_to_certificate_slice(p: PayloadSlice<'_, Self>) -> Option<CertificateSlice<'_>> {
        Some(CertificateSlice::from(p))
    }
}

/* Ser/De ******************************************************************* */

impl property::Serialize for EvmMapping {
    type Error = std::io::Error;
    fn serialize<W: std::io::Write>(&self, _writer: W) -> Result<(), Self::Error> {
        #[cfg(feature = "evm")]
        {
            let mut codec = chain_core::packer::Codec::new(_writer);
            codec.put_bytes(self.account_id.as_ref())?;
            codec.put_bytes(self.evm_address.as_bytes())?;
        }
        Ok(())
    }
}

impl property::Deserialize for EvmMapping {
    type Error = std::io::Error;
    fn deserialize<R: std::io::BufRead>(_reader: R) -> Result<Self, Self::Error> {
        #[cfg(feature = "evm")]
        {
            let mut codec = chain_core::packer::Codec::new(_reader);
            let buf: [u8; crate::transaction::INPUT_PTR_SIZE] = codec
                .get_bytes(crate::transaction::INPUT_PTR_SIZE)?
                .try_into()
                .unwrap();
            let evm_address = codec.get_bytes(Address::len_bytes())?;

            Ok(Self {
                account_id: buf.into(),
                evm_address: Address::from_slice(evm_address.as_slice()),
            })
        }
        #[cfg(not(feature = "evm"))]
        Err(Self::Error::new(
            std::io::ErrorKind::Unsupported,
            "evm transactions are not supported in this build",
        ))
    }
}

impl Readable for EvmMapping {
    fn read(_buf: &mut ReadBuf) -> Result<Self, ReadError> {
        #[cfg(feature = "evm")]
        {
            Ok(Self {
                account_id: <[u8; crate::transaction::INPUT_PTR_SIZE]>::read(_buf)?.into(),
                evm_address: Address::from_slice(_buf.get_slice(Address::len_bytes())?),
            })
        }
        #[cfg(not(feature = "evm"))]
        Err(ReadError::InvalidData(
            "evm transactions are not supported in this build".into(),
        ))
    }
}

#[cfg(all(any(test, feature = "property-test-api"), feature = "evm"))]
mod test {
    use super::*;
    use quickcheck::Arbitrary;

    impl Arbitrary for EvmMapping {
        fn arbitrary<G: quickcheck::Gen>(g: &mut G) -> Self {
            Self {
                account_id: [u8::arbitrary(g); crate::transaction::INPUT_PTR_SIZE].into(),
                evm_address: [u8::arbitrary(g); Address::len_bytes()].into(),
            }
        }
    }

    quickcheck! {
        fn evm_transaction_serialization_bijection(b: EvmMapping) -> bool {
            let bytes = b.serialize_in(ByteBuilder::new()).finalize_as_vec();
            let decoded = EvmMapping::read(&mut chain_core::mempack::ReadBuf::from(&bytes)).unwrap();
            decoded == b
        }
    }
}<|MERGE_RESOLUTION|>--- conflicted
+++ resolved
@@ -21,17 +21,13 @@
 )]
 pub struct EvmMapping {
     #[cfg(feature = "evm")]
-<<<<<<< HEAD
     #[cfg_attr(
         all(any(test, feature = "property-test-api"), feature = "evm"),
         strategy(test_impls::address_strategy())
     )]
     evm_address: Address,
-=======
+    #[cfg(feature = "evm")]
     pub account_id: UnspecifiedAccountIdentifier,
-    #[cfg(feature = "evm")]
-    pub evm_address: Address,
->>>>>>> e92c5e4b
 }
 
 #[cfg(all(any(test, feature = "property-test-api"), feature = "evm"))]
