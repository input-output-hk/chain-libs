use super::*;
use crate::block::BlockDate;
use crate::fragment::ConfigParams;
use crate::ledger::governance::TreasuryGovernanceAction;
use crate::rewards::TaxType;
use crate::testing::data::CommitteeMembersManager;
use crate::vote;
use crate::{accounting::account::DelegationType, tokens::identifier::TokenIdentifier};
#[cfg(test)]
use chain_core::{packer::Codec, property::DeserializeFromSlice};
use chain_crypto::{testing, Ed25519};
use chain_time::DurationSeconds;
use chain_vote::{Crs, EncryptedTally};
use quickcheck::{Arbitrary, Gen};
use rand::SeedableRng;
use rand_chacha::ChaChaRng;
use std::num::NonZeroU8;
use test_strategy::proptest;

impl Arbitrary for PoolRetirement {
    fn arbitrary<G: Gen>(g: &mut G) -> Self {
        let retirement_time = DurationSeconds::from(u64::arbitrary(g)).into();
        PoolRetirement {
            pool_id: Arbitrary::arbitrary(g),
            retirement_time,
        }
    }
}

impl Arbitrary for PoolUpdate {
    fn arbitrary<G: Gen>(g: &mut G) -> Self {
        let pool_id = Arbitrary::arbitrary(g);
        let last_pool_reg_hash = Arbitrary::arbitrary(g);
        let new_pool_reg = Arbitrary::arbitrary(g);

        PoolUpdate {
            pool_id,
            last_pool_reg_hash,
            new_pool_reg,
        }
    }
}

impl Arbitrary for PoolOwnersSigned {
    fn arbitrary<G: Gen>(g: &mut G) -> Self {
        let mut signatoree = u8::arbitrary(g) % 32;
        if signatoree == 0 {
            signatoree = 1;
        }

        let mut signatures = Vec::new();
        for i in 0..signatoree {
            let s = Arbitrary::arbitrary(g);
            signatures.push((i, s));
        }
        PoolOwnersSigned { signatures }
    }
}

impl Arbitrary for PoolSignature {
    fn arbitrary<G: Gen>(g: &mut G) -> Self {
        if bool::arbitrary(g) {
            PoolSignature::Operator(Arbitrary::arbitrary(g))
        } else {
            PoolSignature::Owners(Arbitrary::arbitrary(g))
        }
    }
}

impl Arbitrary for PoolPermissions {
    fn arbitrary<G: Gen>(g: &mut G) -> Self {
        PoolPermissions::new(u8::arbitrary(g))
    }
}

impl Arbitrary for DelegationType {
    fn arbitrary<G: Gen>(g: &mut G) -> Self {
        DelegationType::Full(Arbitrary::arbitrary(g))
    }
}

impl Arbitrary for StakeDelegation {
    fn arbitrary<G: Gen>(g: &mut G) -> Self {
        StakeDelegation {
            account_id: Arbitrary::arbitrary(g),
            delegation: Arbitrary::arbitrary(g),
        }
    }
}

impl Arbitrary for OwnerStakeDelegation {
    fn arbitrary<G: Gen>(g: &mut G) -> Self {
        Self {
            delegation: Arbitrary::arbitrary(g),
        }
    }
}

impl Arbitrary for UpdateProposal {
    fn arbitrary<G: Gen>(g: &mut G) -> Self {
        let mut changes = ConfigParams::new();
        for _ in 0..u8::arbitrary(g) % 10 {
            changes.push(Arbitrary::arbitrary(g));
        }
        let proposer_id = UpdateProposerId::arbitrary(g);
        Self::new(changes, proposer_id)
    }
}

impl Arbitrary for UpdateVote {
    fn arbitrary<G: Gen>(g: &mut G) -> Self {
        let proposal_id = UpdateProposalId::arbitrary(g);
        let voter_id = UpdateVoterId::arbitrary(g);
        Self::new(proposal_id, voter_id)
    }
}

impl Arbitrary for PoolRegistration {
    fn arbitrary<G: Gen>(g: &mut G) -> Self {
        let start_validity: DurationSeconds = u64::arbitrary(g).into();
        let keys = Arbitrary::arbitrary(g);

        let nb_owners = usize::arbitrary(g) % 32;
        let nb_operators = usize::arbitrary(g) % 4;

        let mut owners = Vec::new();
        for _ in 0..nb_owners {
            let pk = testing::arbitrary_public_key::<Ed25519, G>(g);
            owners.push(pk)
        }

        let mut operators = Vec::new();
        for _ in 0..nb_operators {
            let pk = testing::arbitrary_public_key::<Ed25519, G>(g);
            operators.push(pk)
        }

        PoolRegistration {
            serial: Arbitrary::arbitrary(g),
            permissions: PoolPermissions::new(1),
            start_validity: start_validity.into(),
            owners,
            operators: operators.into(),
            rewards: TaxType::zero(),
            reward_account: None,
            keys,
        }
    }
}

impl Arbitrary for TreasuryGovernanceAction {
    fn arbitrary<G: Gen>(g: &mut G) -> Self {
        TreasuryGovernanceAction::TransferToRewards {
            value: Arbitrary::arbitrary(g),
        }
    }
}

impl Arbitrary for VoteAction {
    fn arbitrary<G: Gen>(g: &mut G) -> Self {
        if let Some(action) = Arbitrary::arbitrary(g) {
            VoteAction::Treasury { action }
        } else {
            VoteAction::OffChain
        }
    }
}

impl Arbitrary for Proposal {
    fn arbitrary<G: Gen>(g: &mut G) -> Self {
        let external_id = ExternalProposalId::arbitrary(g);
        let funding_plan = vote::Options::arbitrary(g);
        let action = VoteAction::arbitrary(g);

        Self::new(external_id, funding_plan, action)
    }
}

impl Arbitrary for Proposals {
    fn arbitrary<G: Gen>(g: &mut G) -> Self {
        let len = usize::arbitrary(g) % Proposals::MAX_LEN;
        let mut proposals = Proposals::new();
        for _ in 0..len {
            if let PushProposal::Success = proposals.push(Proposal::arbitrary(g)) {
                // pushed successfully
            } else {
                unreachable!("only generates what is needed")
            }
        }

        proposals
    }
}

impl Arbitrary for VotePlan {
    fn arbitrary<G: Gen>(g: &mut G) -> Self {
        let vote_start = BlockDate::arbitrary(g);
        let vote_end = BlockDate::arbitrary(g);
        let committee_end = BlockDate::arbitrary(g);
        let proposals = Proposals::arbitrary(g);
        let payload_type = vote::PayloadType::arbitrary(g);

        let mut keys = Vec::new();
        // it should have been 256 but is limited for the sake of adequate test times
        let keys_n = g.next_u32() % 15 + 1;
        let mut seed = [0u8; 32];
        g.fill_bytes(&mut seed);
        let mut rng = rand_chacha::ChaCha20Rng::from_seed(seed);
        let h = chain_vote::Crs::from_hash(&seed);
        for _i in 0..keys_n {
            let mc = chain_vote::MemberCommunicationKey::new(&mut rng);
            let threshold = 1;
            let m1 = chain_vote::MemberState::new(&mut rng, threshold, &h, &[mc.to_public()], 0);
            keys.push(m1.public_key());
        }

        let voting_token = TokenIdentifier::arbitrary(g);

        Self::new(
            vote_start,
            vote_end,
            committee_end,
            proposals,
            payload_type,
            keys,
            voting_token,
        )
    }
}

impl Arbitrary for VotePlanProof {
    fn arbitrary<G: Gen>(g: &mut G) -> Self {
        Self {
            id: Arbitrary::arbitrary(g),
            signature: Arbitrary::arbitrary(g),
        }
    }
}

impl Arbitrary for VoteCast {
    fn arbitrary<G: Gen>(g: &mut G) -> Self {
        let vote_plan = VotePlanId::arbitrary(g);
        let proposal_index = u8::arbitrary(g);
        let payload = vote::Payload::arbitrary(g);

        VoteCast::new(vote_plan, proposal_index, payload)
    }
}

fn arbitrary_decrypted_private_tally<G: Gen>(g: &mut G) -> DecryptedPrivateTally {
    let proposals_n = u8::arbitrary(g);
    let mut inner = Vec::new();
    let mut rng = ChaChaRng::seed_from_u64(u64::arbitrary(g));
    let crs_seed = String::arbitrary(g).into_bytes();
    let committee_size = (g.next_u32() % 2 + 1) as usize; // very time consuming
    let committee_manager =
        CommitteeMembersManager::new(&mut rng, &crs_seed, committee_size, committee_size);

    for _ in 0..proposals_n {
        let n_options = NonZeroU8::arbitrary(g);

        let encrypted_tally = EncryptedTally::new(
            n_options.get() as usize,
            committee_manager.election_pk(),
            Crs::from_hash(&crs_seed),
        );

        let mut decrypte_shares = Vec::new();
        for i in 0..committee_size {
            decrypte_shares.push(
                encrypted_tally
                    .partial_decrypt(&mut rng, committee_manager.members()[i].secret_key()),
            );
        }

        inner.push(DecryptedPrivateTallyProposal {
            tally_result: (0..n_options.get())
                .map(|_| u64::arbitrary(g))
                .collect::<Box<[_]>>(),
            decrypt_shares: decrypte_shares.into_boxed_slice(),
        });
    }
    DecryptedPrivateTally::new(inner).unwrap()
}

impl Arbitrary for VoteTally {
    fn arbitrary<G: Gen>(g: &mut G) -> Self {
        let vote_plan_id = VotePlanId::arbitrary(g);

        let private = bool::arbitrary(g);

        if private {
            Self::new_private(vote_plan_id, arbitrary_decrypted_private_tally(g))
        } else {
            Self::new_public(vote_plan_id)
        }
    }
}

impl Arbitrary for TallyProof {
    fn arbitrary<G: Gen>(g: &mut G) -> Self {
        Self::Public {
            id: Arbitrary::arbitrary(g),
            signature: Arbitrary::arbitrary(g),
        }
    }
}

impl Arbitrary for Certificate {
    fn arbitrary<G: Gen>(g: &mut G) -> Self {
        let option = u8::arbitrary(g) % 11;
        match option {
            0 => Certificate::StakeDelegation(Arbitrary::arbitrary(g)),
            1 => Certificate::OwnerStakeDelegation(Arbitrary::arbitrary(g)),
            2 => Certificate::PoolRegistration(Arbitrary::arbitrary(g)),
            3 => Certificate::PoolRetirement(Arbitrary::arbitrary(g)),
            4 => Certificate::PoolUpdate(Arbitrary::arbitrary(g)),
            5 => Certificate::VotePlan(Arbitrary::arbitrary(g)),
            6 => Certificate::VoteCast(Arbitrary::arbitrary(g)),
            7 => Certificate::VoteTally(Arbitrary::arbitrary(g)),
            8 => Certificate::UpdateProposal(Arbitrary::arbitrary(g)),
            9 => Certificate::UpdateVote(Arbitrary::arbitrary(g)),
            10 => Certificate::MintToken(Arbitrary::arbitrary(g)),
            _ => panic!("unimplemented"),
        }
    }
}

// proptest macro doesn't track spans properly, so this triggers a "dead code" warning
#[proptest]
fn pool_reg_serialization_bijection(#[allow(dead_code)] b: PoolRegistration) {
    let b_got = b.serialize();
<<<<<<< HEAD
    let mut buf = ReadBuf::from(b_got.as_ref());
    let result = PoolRegistration::read(&mut buf);
    let left = Ok(b);
    assert_eq!(left, result);
    assert!(buf.get_slice_end().is_empty());
    assert_eq!(left, result);
}

mod pt {

    use proptest::{
        arbitrary::StrategyFor,
        collection::{vec, VecStrategy},
        prelude::*,
        strategy::Map,
    };
    use rand::SeedableRng;

    use crate::{
        account::DelegationType,
        certificate::{ExternalProposalId, Proposal, VoteAction},
        tokens::identifier::TokenIdentifier,
        vote::{Options, PayloadType},
    };

    use super::{BlockDate, Proposals, VotePlan};

    prop_compose! {
        fn arb_vote_plan()(
            vote_start in any::<BlockDate>(),
            vote_end in any::<BlockDate>(),
            committee_end in any::<BlockDate>(),
            proposals in any::<Proposals>(),
            payload_type in any::<PayloadType>(),
            keys_n in 1usize..16,
            seed in any::<[u8; 32]>(),
            voting_token in any::<TokenIdentifier>(),
        ) -> VotePlan {
            let mut keys = Vec::with_capacity(keys_n);
            let mut rng = rand_chacha::ChaCha20Rng::from_seed(seed);
            let h = chain_vote::Crs::from_hash(&seed);

            for _i in 0..keys_n {
                let mc = chain_vote::MemberCommunicationKey::new(&mut rng);
                let threshold = 1;
                let m1 = chain_vote::MemberState::new(&mut rng, threshold, &h, &[mc.to_public()], 0);
                keys.push(m1.public_key());
            }

            VotePlan::new(
                vote_start,
                vote_end,
                committee_end,
                proposals,
                payload_type,
                keys,
                voting_token,
            )
        }
    }

    impl Arbitrary for VotePlan {
        type Parameters = ();
        type Strategy = BoxedStrategy<Self>;

        fn arbitrary_with((): Self::Parameters) -> Self::Strategy {
            arb_vote_plan().boxed()
        }
    }

    impl Arbitrary for Proposal {
        type Parameters = ();
        type Strategy = Map<
            StrategyFor<(ExternalProposalId, Options, VoteAction)>,
            fn((ExternalProposalId, Options, VoteAction)) -> Self,
        >;

        fn arbitrary_with((): Self::Parameters) -> Self::Strategy {
            any::<(ExternalProposalId, Options, VoteAction)>()
                .prop_map(|(id, plan, action)| Self::new(id, plan, action))
        }
    }

    impl Arbitrary for Proposals {
        type Parameters = ();
        type Strategy = Map<VecStrategy<StrategyFor<Proposal>>, fn(Vec<Proposal>) -> Self>;

        fn arbitrary_with((): Self::Parameters) -> Self::Strategy {
            vec(any::<Proposal>(), 0usize..Proposals::MAX_LEN).prop_map(|proposals| {
                let mut result = Proposals::new();
                for proposal in proposals {
                    result.push(proposal).unwrap();
                }
                result
            })
        }
    }
    use crate::certificate::OwnerStakeDelegation;

    impl Arbitrary for OwnerStakeDelegation {
        type Parameters = ();
        type Strategy = Map<StrategyFor<DelegationType>, fn(DelegationType) -> Self>;

        fn arbitrary_with((): Self::Parameters) -> Self::Strategy {
            any::<DelegationType>().prop_map(|delegation| Self { delegation })
        }
    }
=======
    let result = PoolRegistration::deserialize_from_slice(&mut Codec::new(b_got.as_ref())).unwrap();
    TestResult::from_bool(b == result)
>>>>>>> 77776f74
}<|MERGE_RESOLUTION|>--- conflicted
+++ resolved
@@ -330,13 +330,8 @@
 #[proptest]
 fn pool_reg_serialization_bijection(#[allow(dead_code)] b: PoolRegistration) {
     let b_got = b.serialize();
-<<<<<<< HEAD
-    let mut buf = ReadBuf::from(b_got.as_ref());
-    let result = PoolRegistration::read(&mut buf);
-    let left = Ok(b);
-    assert_eq!(left, result);
-    assert!(buf.get_slice_end().is_empty());
-    assert_eq!(left, result);
+    let result = PoolRegistration::deserialize_from_slice(&mut Codec::new(b_got.as_ref())).unwrap();
+    TestResult::from_bool(b == result)
 }
 
 mod pt {
@@ -438,8 +433,4 @@
             any::<DelegationType>().prop_map(|delegation| Self { delegation })
         }
     }
-=======
-    let result = PoolRegistration::deserialize_from_slice(&mut Codec::new(b_got.as_ref())).unwrap();
-    TestResult::from_bool(b == result)
->>>>>>> 77776f74
 }