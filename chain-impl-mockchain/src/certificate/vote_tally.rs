use crate::{
    certificate::{CertificateSlice, VotePlanId},
    transaction::{
        Payload, PayloadAuthData, PayloadData, PayloadSlice, SingleAccountBindingSignature,
        TransactionBindingAuthData,
    },
    vote::{CommitteeId, PayloadType, TryFromIntError},
};
use chain_core::{
    packer::Codec,
    property::{Deserialize, DeserializeFromSlice, ReadError, Serialize, WriteError},
};
use chain_crypto::Verification;
use chain_vote::TallyDecryptShare;
use thiserror::Error;
use typed_bytes::{ByteArray, ByteBuilder};

#[derive(Debug, Eq, PartialEq, Hash, Clone)]
pub struct VoteTally {
    id: VotePlanId,
    payload: VoteTallyPayload,
}

#[derive(Debug, Eq, PartialEq, Hash, Clone)]
pub enum VoteTallyPayload {
    Public,
    Private { inner: DecryptedPrivateTally },
}

#[derive(Debug, Clone)]
pub enum TallyProof {
    Public {
        id: CommitteeId,
        signature: SingleAccountBindingSignature,
    },

    Private {
        id: CommitteeId,
        signature: SingleAccountBindingSignature,
    },
}

#[derive(Debug, Error)]
#[error("decrypt_shares in the proposal should have the same options amount")]
pub struct DecryptedPrivateTallyError {}

#[derive(Debug, Eq, PartialEq, Hash, Clone)]
pub struct DecryptedPrivateTally {
    inner: Box<[DecryptedPrivateTallyProposal]>,
}

#[derive(Debug, Eq, PartialEq, Hash, Clone)]
pub struct DecryptedPrivateTallyProposal {
    pub decrypt_shares: Box<[TallyDecryptShare]>,
    pub tally_result: Box<[u64]>,
}

impl VoteTallyPayload {
    pub fn payload_type(&self) -> PayloadType {
        match self {
            Self::Public => PayloadType::Public,
            Self::Private { .. } => PayloadType::Private,
        }
    }

    pub fn payload_decrypted(&self) -> Option<&DecryptedPrivateTally> {
        match self {
            Self::Public => None,
            Self::Private { inner } => Some(inner),
        }
    }
}

impl VoteTally {
    pub fn new_public(id: VotePlanId) -> Self {
        Self {
            id,
            payload: VoteTallyPayload::Public,
        }
    }

    pub fn new_private(id: VotePlanId, decrypted_tally: DecryptedPrivateTally) -> Self {
        Self {
            id,
            payload: VoteTallyPayload::Private {
                inner: decrypted_tally,
            },
        }
    }

    pub fn id(&self) -> &VotePlanId {
        &self.id
    }

    pub fn tally_type(&self) -> PayloadType {
        self.payload.payload_type()
    }

    pub fn tally_decrypted(&self) -> Option<&DecryptedPrivateTally> {
        self.payload.payload_decrypted()
    }

    pub fn serialize_in(&self, bb: ByteBuilder<Self>) -> ByteBuilder<Self> {
        let bb = bb.bytes(self.id().as_ref()).u8(self.tally_type() as u8);

        match &self.payload {
            VoteTallyPayload::Public => bb,
            VoteTallyPayload::Private { inner: proposals } => {
                bb.u8(proposals.inner.len().try_into().unwrap()).fold(
                    proposals.inner.iter(),
                    |bb, proposal| {
                        // Shares per proposal, n_members x n_options
                        let n_members = proposal.decrypt_shares.len().try_into().unwrap();
                        if n_members == 0 {
                            bb.u8(0).u8(0)
                        } else {
                            let n_options = proposal.tally_result.len().try_into().unwrap();
                            bb.u8(n_members)
                                .u8(n_options)
                                .fold(proposal.decrypt_shares.iter(), |bb, s| {
                                    bb.bytes(&s.to_bytes())
                                })
                                .fold(proposal.tally_result.iter(), |bb, count| bb.u64(*count))
                        }
                    },
                )
            }
        }
    }

    pub fn serialize(&self) -> ByteArray<Self> {
        self.serialize_in(ByteBuilder::new()).finalize()
    }
}

impl TallyProof {
    pub fn serialize_in(&self, bb: ByteBuilder<Self>) -> ByteBuilder<Self> {
        match self {
            Self::Public { id, signature } => bb.u8(0).bytes(id.as_ref()).bytes(signature.as_ref()),
            Self::Private { id, signature } => {
                bb.u8(1).bytes(id.as_ref()).bytes(signature.as_ref())
            }
        }
    }

    pub fn verify<'a>(
        &self,
        tally_type: PayloadType,
        verify_data: &TransactionBindingAuthData<'a>,
    ) -> Verification {
        match self {
            Self::Public { id, signature } => {
                if tally_type != PayloadType::Public {
                    Verification::Failed
                } else {
                    let pk = id.public_key();
                    signature.verify_slice(&pk, verify_data)
                }
            }
            Self::Private { id, signature } => {
                if tally_type != PayloadType::Private {
                    Verification::Failed
                } else {
                    let pk = id.public_key();
                    signature.verify_slice(&pk, verify_data)
                }
            }
        }
    }
}

impl DecryptedPrivateTally {
    pub fn new(
        proposals: Vec<DecryptedPrivateTallyProposal>,
    ) -> Result<Self, DecryptedPrivateTallyError> {
        if proposals.iter().all(|proposal| {
            let mut shares = proposal.decrypt_shares.iter();
            match shares.next() {
                Some(first_share) => shares.all(|share| share.options() == first_share.options()),
                None => true,
            }
        }) {
            Ok(Self {
                inner: proposals.into_boxed_slice(),
            })
        } else {
            Err(DecryptedPrivateTallyError {})
        }
    }

    pub fn iter(&self) -> impl Iterator<Item = &DecryptedPrivateTallyProposal> {
        self.inner.iter()
    }
}

/* Auth/Payload ************************************************************* */

impl Payload for VoteTally {
    const HAS_DATA: bool = true;
    const HAS_AUTH: bool = true;
    type Auth = TallyProof;

    fn payload_data(&self) -> PayloadData<Self> {
        PayloadData(
            self.serialize_in(ByteBuilder::new())
                .finalize_as_vec()
                .into(),
            std::marker::PhantomData,
        )
    }

    fn payload_auth_data(auth: &Self::Auth) -> PayloadAuthData<Self> {
        PayloadAuthData(
            auth.serialize_in(ByteBuilder::new())
                .finalize_as_vec()
                .into(),
            std::marker::PhantomData,
        )
    }

    fn payload_to_certificate_slice(p: PayloadSlice<'_, Self>) -> Option<CertificateSlice<'_>> {
        Some(CertificateSlice::from(p))
    }
}

/* Ser/De ******************************************************************* */

impl Serialize for VoteTally {
    fn serialize<W: std::io::Write>(&self, codec: &mut Codec<W>) -> Result<(), WriteError> {
        codec.put_bytes(self.serialize().as_slice())
    }
}

impl DeserializeFromSlice for TallyProof {
    fn deserialize_from_slice(codec: &mut Codec<&[u8]>) -> Result<Self, ReadError> {
        match codec.get_u8()? {
            0 => {
                let id = CommitteeId::deserialize_from_slice(codec)?;
                let signature = SingleAccountBindingSignature::deserialize_from_slice(codec)?;
                Ok(Self::Public { id, signature })
            }
            1 => {
                let id = CommitteeId::deserialize_from_slice(codec)?;
                let signature = SingleAccountBindingSignature::deserialize_from_slice(codec)?;
                Ok(Self::Private { id, signature })
            }
            _ => Err(ReadError::StructureInvalid(
                "Unknown Tally proof type".to_owned(),
            )),
        }
    }
}

<<<<<<< HEAD
impl DeserializeFromSlice for VoteTally {
    fn deserialize_from_slice(codec: &mut Codec<&[u8]>) -> Result<Self, ReadError> {
        use std::convert::TryInto as _;

        let id = <[u8; 32]>::deserialize(codec)?.into();
        let payload_type = codec
=======
impl Readable for VoteTally {
    fn read(buf: &mut ReadBuf) -> Result<Self, ReadError> {
        let id = <[u8; 32]>::read(buf)?.into();
        let payload_type = buf
>>>>>>> 43663b1a
            .get_u8()?
            .try_into()
            .map_err(|e: TryFromIntError| ReadError::StructureInvalid(e.to_string()))?;

        let payload = match payload_type {
            PayloadType::Public => VoteTallyPayload::Public,
            PayloadType::Private => {
                let proposals_number = codec.get_u8()? as usize;
                let mut proposals = Vec::with_capacity(proposals_number);
                for _i in 0..proposals_number {
                    let shares_number = codec.get_u8()? as usize;
                    let options_number = codec.get_u8()? as usize;
                    let share_bytes = TallyDecryptShare::bytes_len(options_number);
                    let mut shares = Vec::with_capacity(shares_number);
                    for _j in 0..shares_number {
                        let s_buf = codec.get_slice(share_bytes)?;
                        let share = TallyDecryptShare::from_bytes(s_buf).ok_or_else(|| {
                            ReadError::StructureInvalid(
                                "invalid decrypt share structure".to_owned(),
                            )
                        })?;
                        shares.push(share);
                    }
                    let mut decrypted = Vec::with_capacity(options_number);
                    for _j in 0..options_number {
                        decrypted.push(codec.get_u64()?);
                    }
                    let shares = shares.into_boxed_slice();
                    let decrypted = decrypted.into_boxed_slice();
                    proposals.push(DecryptedPrivateTallyProposal {
                        decrypt_shares: shares,
                        tally_result: decrypted,
                    });
                }

                VoteTallyPayload::Private {
                    inner: DecryptedPrivateTally::new(proposals)
                        .map_err(|err| ReadError::InvalidData(err.to_string()))?,
                }
            }
        };

        Ok(Self { id, payload })
    }
}<|MERGE_RESOLUTION|>--- conflicted
+++ resolved
@@ -251,19 +251,10 @@
     }
 }
 
-<<<<<<< HEAD
 impl DeserializeFromSlice for VoteTally {
     fn deserialize_from_slice(codec: &mut Codec<&[u8]>) -> Result<Self, ReadError> {
-        use std::convert::TryInto as _;
-
         let id = <[u8; 32]>::deserialize(codec)?.into();
         let payload_type = codec
-=======
-impl Readable for VoteTally {
-    fn read(buf: &mut ReadBuf) -> Result<Self, ReadError> {
-        let id = <[u8; 32]>::read(buf)?.into();
-        let payload_type = buf
->>>>>>> 43663b1a
             .get_u8()?
             .try_into()
             .map_err(|e: TryFromIntError| ReadError::StructureInvalid(e.to_string()))?;
