--- conflicted
+++ resolved
@@ -399,15 +399,8 @@
     }
 }
 
-<<<<<<< HEAD
 impl DeserializeFromSlice for VotePlan {
     fn deserialize_from_slice(codec: &mut Codec<&[u8]>) -> Result<Self, ReadError> {
-        use std::convert::TryInto as _;
-
-=======
-impl Readable for VotePlan {
-    fn read(buf: &mut ReadBuf) -> Result<Self, ReadError> {
->>>>>>> 43663b1a
         let vote_start = BlockDate {
             epoch: codec.get_u32()?,
             slot_id: codec.get_u32()?,
