use crate::{
    certificate::{
        DecryptedPrivateTally, DecryptedPrivateTallyError, DecryptedPrivateTallyProposal,
    },
    testing::data::CommitteeMembersManager,
    vote::VotePlanStatus,
};

use chain_vote::tally::batch_decrypt;
use rand::thread_rng;

pub fn decrypt_tally(
    vote_plan_status: &VotePlanStatus,
    members: &CommitteeMembersManager,
) -> Result<DecryptedPrivateTally, DecryptedPrivateTallyError> {
    let members_pks: Vec<chain_vote::MemberPublicKey> = members
        .members()
        .iter()
        .map(|member| member.public_key())
        .collect();

    let (shares, tallies): (Vec<_>, Vec<_>) = vote_plan_status
        .proposals
        .iter()
        .map(|proposal| {
<<<<<<< HEAD
            let tally_state = proposal.tally.as_ref().unwrap();
            let encrypted_tally = tally_state.private_encrypted().unwrap().clone();
=======
            let encrypted_tally = proposal.tally.private_encrypted().unwrap();
>>>>>>> 1626503c
            let decrypt_shares = members
                .members()
                .iter()
                .map(|member| member.secret_key())
                .map(|secret_key| {
                    encrypted_tally
                        .0
                        .partial_decrypt(&mut thread_rng(), secret_key)
                })
                .collect::<Vec<_>>();
            let validated_tally = encrypted_tally
                .0
                .validate_partial_decryptions(&members_pks, &decrypt_shares)
                .expect("Invalid shares");

            (decrypt_shares, validated_tally)
        })
        .unzip();

    let tallies = batch_decrypt(&tallies).unwrap();

    let proposals = shares
        .into_iter()
        .zip(tallies.into_iter())
        .map(|(shares, tally)| DecryptedPrivateTallyProposal {
            decrypt_shares: shares.into_boxed_slice(),
            tally_result: tally.votes.into_boxed_slice(),
        })
        .collect();

    DecryptedPrivateTally::new(proposals)
}<|MERGE_RESOLUTION|>--- conflicted
+++ resolved
@@ -23,24 +23,17 @@
         .proposals
         .iter()
         .map(|proposal| {
-<<<<<<< HEAD
-            let tally_state = proposal.tally.as_ref().unwrap();
-            let encrypted_tally = tally_state.private_encrypted().unwrap().clone();
-=======
             let encrypted_tally = proposal.tally.private_encrypted().unwrap();
->>>>>>> 1626503c
             let decrypt_shares = members
                 .members()
                 .iter()
                 .map(|member| member.secret_key())
                 .map(|secret_key| {
                     encrypted_tally
-                        .0
                         .partial_decrypt(&mut thread_rng(), secret_key)
                 })
                 .collect::<Vec<_>>();
             let validated_tally = encrypted_tally
-                .0
                 .validate_partial_decryptions(&members_pks, &decrypt_shares)
                 .expect("Invalid shares");
 
