use crate::vote::VotePlanStatus;
use chain_vote::{
    committee::MemberSecretKey, Crs, ElectionPublicKey, MemberCommunicationKey, MemberPublicKey,
    MemberState, TallyDecryptShare,
};
use rand::thread_rng;
use rand_core::CryptoRng;
use rand_core::RngCore;

pub struct CommitteeMembersManager {
    members: Vec<CommitteeMember>,
    crs: Crs,
}

pub struct CommitteeMember {
    state: MemberState,
}

impl CommitteeMembersManager {
    pub fn new(
        rng: &mut (impl RngCore + CryptoRng),
        crs_seed: &[u8],
        threshold: usize,
        members_no: usize,
    ) -> Self {
        let mut public_keys = Vec::new();
        for _ in 0..members_no {
            let private_key = MemberCommunicationKey::new(rng);
            let public_key = private_key.to_public();
            public_keys.push(public_key);
        }

        let crs = Crs::from_hash(crs_seed);

        let mut members = Vec::new();
        for i in 0..members_no {
            let state = MemberState::new(rng, threshold, &crs, &public_keys, i);
            members.push(CommitteeMember { state })
        }

        Self { members, crs }
    }

    pub fn members(&self) -> &[CommitteeMember] {
        &self.members
    }

    pub fn members_keys(&self) -> Vec<MemberPublicKey> {
        self.members()
            .iter()
            .map(|committee_member| committee_member.public_key())
            .collect()
    }

    pub fn election_pk(&self) -> ElectionPublicKey {
        let keys: Vec<_> = self.members().iter().map(|x| x.public_key()).collect();
        ElectionPublicKey::from_participants(&keys)
    }

    pub fn crs(&self) -> &Crs {
        &self.crs
    }
}

impl CommitteeMember {
    pub fn public_key(&self) -> MemberPublicKey {
        self.state.public_key()
    }

    pub fn secret_key(&self) -> &MemberSecretKey {
        self.state.secret_key()
    }

    pub fn produce_decrypt_shares(
        &self,
        vote_plan_status: &VotePlanStatus,
    ) -> Vec<TallyDecryptShare> {
        vote_plan_status
            .proposals
            .iter()
            .map(|proposal| {
<<<<<<< HEAD
                let tally_state = proposal.tally.as_ref().unwrap();
                let encrypted_tally = tally_state.private_encrypted().unwrap().clone();
=======
                let encrypted_tally = proposal.tally.private_encrypted().unwrap().0.clone();
>>>>>>> 1626503c
                encrypted_tally.partial_decrypt(&mut thread_rng(), self.secret_key())
            })
            .collect()
    }
}<|MERGE_RESOLUTION|>--- conflicted
+++ resolved
@@ -79,12 +79,7 @@
             .proposals
             .iter()
             .map(|proposal| {
-<<<<<<< HEAD
-                let tally_state = proposal.tally.as_ref().unwrap();
-                let encrypted_tally = tally_state.private_encrypted().unwrap().clone();
-=======
-                let encrypted_tally = proposal.tally.private_encrypted().unwrap().0.clone();
->>>>>>> 1626503c
+                let encrypted_tally = proposal.tally.private_encrypted().unwrap().clone();
                 encrypted_tally.partial_decrypt(&mut thread_rng(), self.secret_key())
             })
             .collect()
