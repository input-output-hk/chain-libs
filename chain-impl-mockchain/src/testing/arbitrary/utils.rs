--- conflicted
+++ resolved
@@ -25,11 +25,7 @@
     let mut matrix: Vec<Vec<T>> = (0..number_of_splits)
         .map(|_| Vec::with_capacity(number_of_splits))
         .collect();
-<<<<<<< HEAD
-    for x in source {
-=======
     for x in source.iter() {
->>>>>>> dd476395
         let index = usize::arbitrary(gen) % number_of_splits;
         matrix.get_mut(index).unwrap().push(x.clone());
     }
