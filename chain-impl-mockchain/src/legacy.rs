use crate::value::Value;

pub use cardano_legacy_address::Addr as OldAddress;
pub use cardano_legacy_address::AddressMatchXPub as OldAddressMatchXPub;

use chain_core::{
    packer::Codec,
    property::{Deserialize, DeserializeFromSlice, ReadError, Serialize, WriteError},
};
use chain_crypto::{Ed25519, PublicKey};

#[derive(Debug, Clone, PartialEq, Eq)]
pub struct UtxoDeclaration {
    pub addrs: Vec<(OldAddress, Value)>,
}

pub fn oldaddress_from_xpub(
    address: &OldAddress,
    pk: &PublicKey<Ed25519>,
    some_bytes: &[u8; 32],
) -> OldAddressMatchXPub {
    let mut pkraw = [0u8; 32];
    pkraw.copy_from_slice(pk.as_ref());
    address.identical_with_pubkey_raw(&pkraw, some_bytes)
}

<<<<<<< HEAD
impl DeserializeFromSlice for UtxoDeclaration {
    fn deserialize_from_slice(codec: &mut Codec<&[u8]>) -> Result<Self, ReadError> {
        use std::convert::TryFrom;

        let nb_entries = codec.get_u8()? as usize;
=======
impl Readable for UtxoDeclaration {
    fn read(buf: &mut ReadBuf) -> Result<Self, ReadError> {
        let nb_entries = buf.get_u8()? as usize;
>>>>>>> 43663b1a
        if nb_entries >= 0xff {
            return Err(ReadError::StructureInvalid("nb entries".to_string()));
        }

        let mut addrs = Vec::with_capacity(nb_entries);
        for _ in 0..nb_entries {
            let value = Value::deserialize(codec)?;
            let addr_size = codec.get_u16()? as usize;
            let addr = OldAddress::try_from(codec.get_slice(addr_size)?)
                .map_err(|err| ReadError::StructureInvalid(format!("{}", err)))?;
            addrs.push((addr, value))
        }

        Ok(UtxoDeclaration { addrs })
    }
}

impl Serialize for UtxoDeclaration {
    fn serialize<W: std::io::Write>(&self, codec: &mut Codec<W>) -> Result<(), WriteError> {
        assert!(self.addrs.len() < 255);

        codec.put_u8(self.addrs.len() as u8)?;
        for (b, v) in &self.addrs {
            v.serialize(codec)?;
            let bs = b.as_ref();
            codec.put_u16(bs.len() as u16)?;
            codec.put_bytes(bs)?;
        }
        Ok(())
    }
}

#[cfg(any(test, feature = "property-test-api"))]
mod tests {
    use super::*;
    use cardano_legacy_address::ExtendedAddr;
    use ed25519_bip32::{XPub, XPUB_SIZE};
    use quickcheck::{Arbitrary, Gen};

    impl Arbitrary for UtxoDeclaration {
        fn arbitrary<G: Gen>(g: &mut G) -> Self {
            let mut nb: usize = Arbitrary::arbitrary(g);
            nb %= 255;
            let mut addrs = Vec::with_capacity(nb);
            for _ in 0..nb {
                let value = Arbitrary::arbitrary(g);

                let xpub = {
                    let mut buf = [0u8; XPUB_SIZE];
                    for o in buf.iter_mut() {
                        *o = u8::arbitrary(g)
                    }
                    match XPub::from_slice(&buf) {
                        Ok(xpub) => xpub,
                        Err(err) => panic!("xpub not built correctly, {:?}", err),
                    }
                };
                let ea = ExtendedAddr::new_simple(&xpub, None);
                let addr = ea.to_address();

                addrs.push((addr, value))
            }

            UtxoDeclaration { addrs }
        }
    }
}<|MERGE_RESOLUTION|>--- conflicted
+++ resolved
@@ -24,17 +24,9 @@
     address.identical_with_pubkey_raw(&pkraw, some_bytes)
 }
 
-<<<<<<< HEAD
 impl DeserializeFromSlice for UtxoDeclaration {
     fn deserialize_from_slice(codec: &mut Codec<&[u8]>) -> Result<Self, ReadError> {
-        use std::convert::TryFrom;
-
         let nb_entries = codec.get_u8()? as usize;
-=======
-impl Readable for UtxoDeclaration {
-    fn read(buf: &mut ReadBuf) -> Result<Self, ReadError> {
-        let nb_entries = buf.get_u8()? as usize;
->>>>>>> 43663b1a
         if nb_entries >= 0xff {
             return Err(ReadError::StructureInvalid("nb entries".to_string()));
         }
