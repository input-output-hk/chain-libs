--- conflicted
+++ resolved
@@ -34,7 +34,7 @@
         let mut addrs = Vec::with_capacity(nb_entries);
         for _ in 0..nb_entries {
             let value = Value::deserialize(codec)?;
-            let addr_size = codec.get_u16()? as usize;
+            let addr_size = codec.get_be_u16()? as usize;
             let addr = OldAddress::try_from(codec.get_slice(addr_size)?)
                 .map_err(|err| ReadError::StructureInvalid(format!("{}", err)))?;
             addrs.push((addr, value))
@@ -52,13 +52,8 @@
         for (b, v) in &self.addrs {
             v.serialize(codec)?;
             let bs = b.as_ref();
-<<<<<<< HEAD
-            codec.put_u16(bs.len() as u16)?;
+            codec.put_be_u16(bs.len() as u16)?;
             codec.put_bytes(bs)?;
-=======
-            codec.put_be_u16(bs.len() as u16)?;
-            codec.write_all(bs)?;
->>>>>>> f3df9ffd
         }
         Ok(())
     }
