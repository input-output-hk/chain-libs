--- conflicted
+++ resolved
@@ -14,21 +14,13 @@
     property::{DeserializeFromSlice, ReadError, Serialize, WriteError},
 };
 use chain_crypto::PublicKey;
-<<<<<<< HEAD
-use std::fmt::{self, Display, Formatter};
-use std::io::{self, Write};
-use std::num::{NonZeroU32, NonZeroU64};
-=======
 #[cfg(feature = "evm")]
 use chain_evm::machine::{BlockCoinBase, BlockHash, Config, Environment, Origin};
-#[cfg(feature = "evm")]
-use std::convert::TryInto;
 use std::{
     fmt::{self, Display, Formatter},
-    io::{self, Cursor, Write},
+    io::{self, Write},
     num::{NonZeroU32, NonZeroU64},
 };
->>>>>>> d1953fc0
 use strum_macros::{AsRefStr, EnumIter, EnumString};
 use typed_bytes::ByteBuilder;
 
@@ -822,33 +814,33 @@
     }
 
     fn from_payload(payload: &[u8]) -> Result<Self, Error> {
-        let mut rb = ReadBuf::from(payload);
+        let mut codec = Codec::new(payload);
 
         // Read EvmConfig and match hard fork variant
         use EvmConfig::*;
-        let config = match rb.get_u8()? {
+        let config = match codec.get_u8()? {
             n if n == Istanbul as u8 => Istanbul,
             n if n == Berlin as u8 => Berlin,
             _ => return Err(Error::InvalidTag),
         };
 
         // Read Environment
-        let gas_price = rb.get_slice(32)?.into();
-        let origin = Origin::from_slice(rb.get_slice(20)?);
-        let chain_id = rb.get_slice(32)?.into();
-
-        let block_hashes = match rb.get_u64()? {
+        let gas_price = codec.get_slice(32)?.into();
+        let origin = Origin::from_slice(codec.get_slice(20)?);
+        let chain_id = codec.get_slice(32)?.into();
+
+        let block_hashes = match codec.get_u64()? {
             0 => Vec::new(),
             n => (0..n)
-                .map(|_| BlockHash::from_slice(rb.get_slice(32).unwrap()))
+                .map(|_| BlockHash::from_slice(codec.get_slice(32).unwrap()))
                 .collect(),
         };
-        let block_number = rb.get_slice(32)?.into();
-        let block_coinbase = BlockCoinBase::from_slice(rb.get_slice(20)?);
-        let block_timestamp = rb.get_slice(32)?.into();
-        let block_difficulty = rb.get_slice(32)?.into();
-        let block_gas_limit = rb.get_slice(32)?.into();
-        let block_base_fee_per_gas = rb.get_slice(32)?.into();
+        let block_number = codec.get_slice(32)?.into();
+        let block_coinbase = BlockCoinBase::from_slice(codec.get_slice(20)?);
+        let block_timestamp = codec.get_slice(32)?.into();
+        let block_difficulty = codec.get_slice(32)?.into();
+        let block_gas_limit = codec.get_slice(32)?.into();
+        let block_base_fee_per_gas = codec.get_slice(32)?.into();
 
         let environment = Environment {
             gas_price,
