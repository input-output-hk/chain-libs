use crate::date::Epoch;
use crate::key::BftLeaderId;
use crate::milli::Milli;
use crate::rewards::{Ratio, TaxType};
use crate::value::Value;
use crate::{
    chaintypes::ConsensusType,
    fee::{LinearFee, PerCertificateFee, PerVoteCertificateFee},
    vote::CommitteeId,
};
use chain_addr::Discrimination;
use chain_core::property::WriteError;
use chain_core::{
    packer::Codec,
    property::{DeserializeFromSlice, ReadError, Serialize},
};
use chain_crypto::PublicKey;
#[cfg(feature = "evm")]
use chain_evm::{BlockGasLimit, Config, GasPrice};
use std::{
    fmt::{self, Display, Formatter},
    io::{self, Write},
    num::{NonZeroU32, NonZeroU64},
};
use strum_macros::{AsRefStr, EnumIter, EnumString};
use typed_bytes::ByteBuilder;

/// Possible errors
#[derive(Debug, Clone, Eq, PartialEq)]
pub enum Error {
    InvalidTag,
    SizeInvalid,
    BoolInvalid,
    StructureInvalid,
    UnknownString(String),
}

impl Display for Error {
    fn fmt(&self, f: &mut Formatter) -> fmt::Result {
        match self {
            Error::InvalidTag => write!(f, "Invalid config parameter tag"),
            Error::SizeInvalid => write!(f, "Invalid config parameter size"),
            Error::BoolInvalid => write!(f, "Invalid Boolean in config parameter"),
            Error::StructureInvalid => write!(f, "Invalid config parameter structure"),
            Error::UnknownString(s) => write!(f, "Invalid config parameter string '{}'", s),
        }
    }
}

impl std::error::Error for Error {}

impl From<ReadError> for Error {
    fn from(_: ReadError) -> Self {
        Error::StructureInvalid
    }
}

impl From<Error> for ReadError {
    fn from(error: Error) -> ReadError {
        ReadError::StructureInvalid(error.to_string())
    }
}

#[derive(Clone, Debug, Eq, PartialEq)]
pub enum ConfigParam {
    Block0Date(Block0Date),
    Discrimination(Discrimination),
    ConsensusVersion(ConsensusType),
    SlotsPerEpoch(u32),
    SlotDuration(u8),
    EpochStabilityDepth(u32),
    ConsensusGenesisPraosActiveSlotsCoeff(Milli),
    BlockContentMaxSize(u32),
    AddBftLeader(BftLeaderId),
    RemoveBftLeader(BftLeaderId),
    LinearFee(LinearFee),
    ProposalExpiration(u32),
    KesUpdateSpeed(u32),
    TreasuryAdd(Value),
    TreasuryParams(TaxType),
    RewardPot(Value),
    RewardParams(RewardParams),
    PerCertificateFees(PerCertificateFee),
    FeesInTreasury(bool),
    RewardLimitNone,
    RewardLimitByAbsoluteStake(Ratio),
    PoolRewardParticipationCapping((NonZeroU32, NonZeroU32)),
    AddCommitteeId(CommitteeId),
    RemoveCommitteeId(CommitteeId),
    PerVoteCertificateFees(PerVoteCertificateFee),
    TransactionMaxExpiryEpochs(u8),
    #[cfg(feature = "evm")]
    EvmConfiguration(Config),
    #[cfg(feature = "evm")]
    EvmEnvironment(EvmEnvSettings),
}

#[derive(Clone, Debug, Eq, PartialEq)]
pub enum RewardParams {
    Linear {
        constant: u64,
        ratio: Ratio,
        epoch_start: Epoch,
        epoch_rate: NonZeroU32,
    },
    Halving {
        constant: u64,
        ratio: Ratio,
        epoch_start: Epoch,
        epoch_rate: NonZeroU32,
    },
}

#[cfg(feature = "evm")]
#[derive(Clone, Default, Debug, PartialEq, Eq)]
/// Settings for EVM Environment
pub struct EvmEnvSettings {
    pub gas_price: GasPrice,
    pub block_gas_limit: BlockGasLimit,
}

// Discriminants can NEVER be 1024 or higher
#[derive(AsRefStr, Clone, Copy, Debug, EnumIter, EnumString, PartialEq)]
pub enum Tag {
    #[strum(to_string = "discrimination")]
    Discrimination = 1,
    #[strum(to_string = "block0-date")]
    Block0Date = 2,
    #[strum(to_string = "block0-consensus")]
    ConsensusVersion = 3,
    #[strum(to_string = "slots-per-epoch")]
    SlotsPerEpoch = 4,
    #[strum(to_string = "slot-duration")]
    SlotDuration = 5,
    #[strum(to_string = "epoch-stability-depth")]
    EpochStabilityDepth = 6,
    #[strum(to_string = "genesis-praos-param-f")]
    ConsensusGenesisPraosActiveSlotsCoeff = 8,
    #[strum(to_string = "block-content-max-size")]
    BlockContentMaxSize = 9,
    #[strum(to_string = "add-bft-leader")]
    AddBftLeader = 11,
    #[strum(to_string = "remove-bft-leader")]
    RemoveBftLeader = 12,
    #[strum(to_string = "linear-fee")]
    LinearFee = 14,
    #[strum(to_string = "proposal-expiration")]
    ProposalExpiration = 15,
    #[strum(to_string = "kes-update-speed")]
    KesUpdateSpeed = 16,
    #[strum(to_string = "treasury")]
    TreasuryAdd = 17,
    #[strum(to_string = "treasury-params")]
    TreasuryParams = 18,
    #[strum(to_string = "reward-pot")]
    RewardPot = 19,
    #[strum(to_string = "reward-params")]
    RewardParams = 20,
    #[strum(to_string = "per-certificate-fees")]
    PerCertificateFees = 21,
    #[strum(to_string = "fees-in-treasury")]
    FeesInTreasury = 22,
    #[strum(to_string = "reward-limit-none")]
    RewardLimitNone = 23,
    #[strum(to_string = "reward-limit-by-absolute-stake")]
    RewardLimitByAbsoluteStake = 24,
    #[strum(to_string = "pool-reward-participation-capping")]
    PoolRewardParticipationCapping = 25,
    #[strum(to_string = "add-committee-id")]
    AddCommitteeId = 26,
    #[strum(to_string = "remove-committee-id")]
    RemoveCommitteeId = 27,
    #[strum(to_string = "per-vote-certificate-fees")]
    PerVoteCertificateFees = 28,
    #[strum(to_string = "transaction-maximum-expiry-epochs")]
    TransactionMaxExpiryEpochs = 29,
    #[cfg(feature = "evm")]
    #[strum(to_string = "evm-config-params")]
    EvmConfiguration = 30,
    #[cfg(feature = "evm")]
    #[strum(to_string = "evm-environment-params")]
    EvmEnvironment = 31,
}

impl Tag {
    pub fn from_u16(v: u16) -> Option<Self> {
        match v {
            1 => Some(Tag::Discrimination),
            2 => Some(Tag::Block0Date),
            3 => Some(Tag::ConsensusVersion),
            4 => Some(Tag::SlotsPerEpoch),
            5 => Some(Tag::SlotDuration),
            6 => Some(Tag::EpochStabilityDepth),
            8 => Some(Tag::ConsensusGenesisPraosActiveSlotsCoeff),
            9 => Some(Tag::BlockContentMaxSize),
            11 => Some(Tag::AddBftLeader),
            12 => Some(Tag::RemoveBftLeader),
            14 => Some(Tag::LinearFee),
            15 => Some(Tag::ProposalExpiration),
            16 => Some(Tag::KesUpdateSpeed),
            17 => Some(Tag::TreasuryAdd),
            18 => Some(Tag::TreasuryParams),
            19 => Some(Tag::RewardPot),
            20 => Some(Tag::RewardParams),
            21 => Some(Tag::PerCertificateFees),
            22 => Some(Tag::FeesInTreasury),
            23 => Some(Tag::RewardLimitNone),
            24 => Some(Tag::RewardLimitByAbsoluteStake),
            25 => Some(Tag::PoolRewardParticipationCapping),
            26 => Some(Tag::AddCommitteeId),
            27 => Some(Tag::RemoveCommitteeId),
            28 => Some(Tag::PerVoteCertificateFees),
            29 => Some(Tag::TransactionMaxExpiryEpochs),
            #[cfg(feature = "evm")]
            30 => Some(Tag::EvmConfiguration),
            #[cfg(feature = "evm")]
            31 => Some(Tag::EvmEnvironment),
            _ => None,
        }
    }
}

impl<'a> From<&'a ConfigParam> for Tag {
    fn from(config_param: &'a ConfigParam) -> Self {
        match config_param {
            ConfigParam::Block0Date(_) => Tag::Block0Date,
            ConfigParam::Discrimination(_) => Tag::Discrimination,
            ConfigParam::ConsensusVersion(_) => Tag::ConsensusVersion,
            ConfigParam::SlotsPerEpoch(_) => Tag::SlotsPerEpoch,
            ConfigParam::SlotDuration(_) => Tag::SlotDuration,
            ConfigParam::EpochStabilityDepth(_) => Tag::EpochStabilityDepth,
            ConfigParam::ConsensusGenesisPraosActiveSlotsCoeff(_) => {
                Tag::ConsensusGenesisPraosActiveSlotsCoeff
            }
            ConfigParam::BlockContentMaxSize(_) => Tag::BlockContentMaxSize,
            ConfigParam::AddBftLeader(_) => Tag::AddBftLeader,
            ConfigParam::RemoveBftLeader(_) => Tag::RemoveBftLeader,
            ConfigParam::LinearFee(_) => Tag::LinearFee,
            ConfigParam::ProposalExpiration(_) => Tag::ProposalExpiration,
            ConfigParam::KesUpdateSpeed(_) => Tag::KesUpdateSpeed,
            ConfigParam::TreasuryAdd(_) => Tag::TreasuryAdd,
            ConfigParam::TreasuryParams(_) => Tag::TreasuryParams,
            ConfigParam::RewardPot(_) => Tag::RewardPot,
            ConfigParam::RewardParams(_) => Tag::RewardParams,
            ConfigParam::PerCertificateFees(_) => Tag::PerCertificateFees,
            ConfigParam::FeesInTreasury(_) => Tag::FeesInTreasury,
            ConfigParam::RewardLimitNone => Tag::RewardLimitNone,
            ConfigParam::RewardLimitByAbsoluteStake(_) => Tag::RewardLimitByAbsoluteStake,
            ConfigParam::PoolRewardParticipationCapping(..) => Tag::PoolRewardParticipationCapping,
            ConfigParam::AddCommitteeId(..) => Tag::AddCommitteeId,
            ConfigParam::RemoveCommitteeId(..) => Tag::RemoveCommitteeId,
            ConfigParam::PerVoteCertificateFees(..) => Tag::PerVoteCertificateFees,
            ConfigParam::TransactionMaxExpiryEpochs(..) => Tag::TransactionMaxExpiryEpochs,
            #[cfg(feature = "evm")]
            ConfigParam::EvmConfiguration(_) => Tag::EvmConfiguration,
            #[cfg(feature = "evm")]
            ConfigParam::EvmEnvironment(_) => Tag::EvmEnvironment,
        }
    }
}

impl DeserializeFromSlice for ConfigParam {
    fn deserialize_from_slice(codec: &mut Codec<&[u8]>) -> Result<Self, ReadError> {
        let taglen = TagLen(codec.get_be_u16()?);
        let bytes = codec.get_slice(taglen.get_len())?;
        match taglen.get_tag()? {
            Tag::Block0Date => ConfigParamVariant::from_payload(bytes).map(ConfigParam::Block0Date),
            Tag::Discrimination => {
                ConfigParamVariant::from_payload(bytes).map(ConfigParam::Discrimination)
            }
            Tag::ConsensusVersion => {
                ConfigParamVariant::from_payload(bytes).map(ConfigParam::ConsensusVersion)
            }
            Tag::SlotsPerEpoch => {
                ConfigParamVariant::from_payload(bytes).map(ConfigParam::SlotsPerEpoch)
            }
            Tag::SlotDuration => {
                ConfigParamVariant::from_payload(bytes).map(ConfigParam::SlotDuration)
            }
            Tag::EpochStabilityDepth => {
                ConfigParamVariant::from_payload(bytes).map(ConfigParam::EpochStabilityDepth)
            }
            Tag::ConsensusGenesisPraosActiveSlotsCoeff => ConfigParamVariant::from_payload(bytes)
                .map(ConfigParam::ConsensusGenesisPraosActiveSlotsCoeff),
            Tag::BlockContentMaxSize => {
                ConfigParamVariant::from_payload(bytes).map(ConfigParam::BlockContentMaxSize)
            }
            Tag::AddBftLeader => {
                ConfigParamVariant::from_payload(bytes).map(ConfigParam::AddBftLeader)
            }
            Tag::RemoveBftLeader => {
                ConfigParamVariant::from_payload(bytes).map(ConfigParam::RemoveBftLeader)
            }
            Tag::LinearFee => ConfigParamVariant::from_payload(bytes).map(ConfigParam::LinearFee),
            Tag::ProposalExpiration => {
                ConfigParamVariant::from_payload(bytes).map(ConfigParam::ProposalExpiration)
            }
            Tag::KesUpdateSpeed => {
                ConfigParamVariant::from_payload(bytes).map(ConfigParam::KesUpdateSpeed)
            }
            Tag::TreasuryAdd => {
                ConfigParamVariant::from_payload(bytes).map(ConfigParam::TreasuryAdd)
            }
            Tag::TreasuryParams => {
                ConfigParamVariant::from_payload(bytes).map(ConfigParam::TreasuryParams)
            }
            Tag::RewardPot => ConfigParamVariant::from_payload(bytes).map(ConfigParam::RewardPot),
            Tag::RewardParams => {
                ConfigParamVariant::from_payload(bytes).map(ConfigParam::RewardParams)
            }
            Tag::PerCertificateFees => {
                ConfigParamVariant::from_payload(bytes).map(ConfigParam::PerCertificateFees)
            }
            Tag::FeesInTreasury => {
                ConfigParamVariant::from_payload(bytes).map(ConfigParam::FeesInTreasury)
            }
            Tag::RewardLimitNone => {
                if !bytes.is_empty() {
                    Err(Error::SizeInvalid)
                } else {
                    Ok(ConfigParam::RewardLimitNone)
                }
            }
            Tag::RewardLimitByAbsoluteStake => {
                ConfigParamVariant::from_payload(bytes).map(ConfigParam::RewardLimitByAbsoluteStake)
            }
            Tag::PoolRewardParticipationCapping => ConfigParamVariant::from_payload(bytes)
                .map(ConfigParam::PoolRewardParticipationCapping),
            Tag::AddCommitteeId => {
                ConfigParamVariant::from_payload(bytes).map(ConfigParam::AddCommitteeId)
            }
            Tag::RemoveCommitteeId => {
                ConfigParamVariant::from_payload(bytes).map(ConfigParam::RemoveCommitteeId)
            }
            Tag::PerVoteCertificateFees => {
                ConfigParamVariant::from_payload(bytes).map(ConfigParam::PerVoteCertificateFees)
            }
            Tag::TransactionMaxExpiryEpochs => {
                ConfigParamVariant::from_payload(bytes).map(ConfigParam::TransactionMaxExpiryEpochs)
            }
            #[cfg(feature = "evm")]
            Tag::EvmConfiguration => {
                ConfigParamVariant::from_payload(bytes).map(ConfigParam::EvmConfiguration)
            }
            #[cfg(feature = "evm")]
            Tag::EvmEnvironment => {
                ConfigParamVariant::from_payload(bytes).map(ConfigParam::EvmEnvironment)
            }
        }
        .map_err(Into::into)
    }
}

impl Serialize for ConfigParam {
    fn serialize<W: Write>(&self, codec: &mut Codec<W>) -> Result<(), WriteError> {
        let tag = Tag::from(self);
        let bytes = match self {
            ConfigParam::Block0Date(data) => data.to_payload(),
            ConfigParam::Discrimination(data) => data.to_payload(),
            ConfigParam::ConsensusVersion(data) => data.to_payload(),
            ConfigParam::SlotsPerEpoch(data) => data.to_payload(),
            ConfigParam::SlotDuration(data) => data.to_payload(),
            ConfigParam::EpochStabilityDepth(data) => data.to_payload(),
            ConfigParam::ConsensusGenesisPraosActiveSlotsCoeff(data) => data.to_payload(),
            ConfigParam::BlockContentMaxSize(data) => data.to_payload(),
            ConfigParam::AddBftLeader(data) => data.to_payload(),
            ConfigParam::RemoveBftLeader(data) => data.to_payload(),
            ConfigParam::LinearFee(data) => data.to_payload(),
            ConfigParam::ProposalExpiration(data) => data.to_payload(),
            ConfigParam::KesUpdateSpeed(data) => data.to_payload(),
            ConfigParam::TreasuryAdd(data) => data.to_payload(),
            ConfigParam::TreasuryParams(data) => data.to_payload(),
            ConfigParam::RewardPot(data) => data.to_payload(),
            ConfigParam::RewardParams(data) => data.to_payload(),
            ConfigParam::PerCertificateFees(data) => data.to_payload(),
            ConfigParam::FeesInTreasury(data) => data.to_payload(),
            ConfigParam::RewardLimitNone => Vec::with_capacity(0),
            ConfigParam::RewardLimitByAbsoluteStake(data) => data.to_payload(),
            ConfigParam::PoolRewardParticipationCapping(data) => data.to_payload(),
            ConfigParam::AddCommitteeId(data) => data.to_payload(),
            ConfigParam::RemoveCommitteeId(data) => data.to_payload(),
            ConfigParam::PerVoteCertificateFees(data) => data.to_payload(),
            ConfigParam::TransactionMaxExpiryEpochs(data) => data.to_payload(),
            #[cfg(feature = "evm")]
            ConfigParam::EvmConfiguration(data) => data.to_payload(),
            #[cfg(feature = "evm")]
            ConfigParam::EvmEnvironment(data) => data.to_payload(),
        };
        let taglen = TagLen::new(tag, bytes.len()).ok_or_else(|| {
            io::Error::new(
                io::ErrorKind::InvalidData,
                "initial ent payload too big".to_string(),
            )
        })?;
        codec.put_be_u16(taglen.0)?;
        codec.put_bytes(&bytes)
    }
}

trait ConfigParamVariant: Clone + Eq + PartialEq {
    fn to_payload(&self) -> Vec<u8>;
    fn from_payload(payload: &[u8]) -> Result<Self, Error>;
}

/// Seconds elapsed since 1-Jan-1970 (unix time)
#[derive(Debug, Clone, Copy, Eq, PartialEq)]
pub struct Block0Date(pub u64);

impl ConfigParamVariant for Block0Date {
    fn to_payload(&self) -> Vec<u8> {
        self.0.to_payload()
    }

    fn from_payload(payload: &[u8]) -> Result<Self, Error> {
        u64::from_payload(payload).map(Block0Date)
    }
}

impl ConfigParamVariant for TaxType {
    fn to_payload(&self) -> Vec<u8> {
        self.serialize_in(ByteBuilder::new()).finalize_as_vec()
    }

    fn from_payload(payload: &[u8]) -> Result<Self, Error> {
        let mut codec = Codec::new(payload);
        let tax_type = TaxType::read_frombuf(&mut codec)?;
        Ok(tax_type)
    }
}

impl ConfigParamVariant for Ratio {
    fn to_payload(&self) -> Vec<u8> {
        let bb: ByteBuilder<Ratio> = ByteBuilder::new();
        bb.u64(self.numerator)
            .u64(self.denominator.get())
            .finalize_as_vec()
    }

    fn from_payload(payload: &[u8]) -> Result<Self, Error> {
        let mut codec = Codec::new(payload);
        let num = codec.get_be_u64()?;
        let denom = codec.get_nz_u64()?;
        Ok(Ratio {
            numerator: num,
            denominator: denom,
        })
    }
}
impl ConfigParamVariant for RewardParams {
    fn to_payload(&self) -> Vec<u8> {
        let bb: ByteBuilder<RewardParams> = match self {
            RewardParams::Linear {
                constant,
                ratio,
                epoch_start,
                epoch_rate,
            } => ByteBuilder::new()
                .u8(1)
                .u64(*constant)
                .u64(ratio.numerator)
                .u64(ratio.denominator.get())
                .u32(*epoch_start)
                .u32(epoch_rate.get()),
            RewardParams::Halving {
                constant,
                ratio,
                epoch_start,
                epoch_rate,
            } => ByteBuilder::new()
                .u8(2)
                .u64(*constant)
                .u64(ratio.numerator)
                .u64(ratio.denominator.get())
                .u32(*epoch_start)
                .u32(epoch_rate.get()),
        };
        bb.finalize_as_vec()
    }

    fn from_payload(payload: &[u8]) -> Result<Self, Error> {
        let mut codec = Codec::new(payload);
        match codec.get_u8()? {
            1 => {
                let start = codec.get_be_u64()?;
                let num = codec.get_be_u64()?;
                let denom = codec.get_nz_u64()?;
                let estart = codec.get_be_u32()?;
                let erate = codec.get_nz_u32()?;
                Ok(RewardParams::Linear {
                    constant: start,
                    ratio: Ratio {
                        numerator: num,
                        denominator: denom,
                    },
                    epoch_start: estart,
                    epoch_rate: erate,
                })
            }
            2 => {
                let start = codec.get_be_u64()?;
                let num = codec.get_be_u64()?;
                let denom = codec.get_nz_u64()?;
                let estart = codec.get_be_u32()?;
                let erate = codec.get_nz_u32()?;
                Ok(RewardParams::Halving {
                    constant: start,
                    ratio: Ratio {
                        numerator: num,
                        denominator: denom,
                    },
                    epoch_start: estart,
                    epoch_rate: erate,
                })
            }
            _ => Err(Error::InvalidTag),
        }
    }
}

impl ConfigParamVariant for Value {
    fn to_payload(&self) -> Vec<u8> {
        self.0.to_payload()
    }

    fn from_payload(payload: &[u8]) -> Result<Self, Error> {
        u64::from_payload(payload).map(Value)
    }
}

const VAL_PROD: u8 = 1;
const VAL_TEST: u8 = 2;

impl ConfigParamVariant for Discrimination {
    fn to_payload(&self) -> Vec<u8> {
        match self {
            Discrimination::Production => vec![VAL_PROD],
            Discrimination::Test => vec![VAL_TEST],
        }
    }

    fn from_payload(payload: &[u8]) -> Result<Self, Error> {
        if payload.len() != 1 {
            return Err(Error::SizeInvalid);
        };
        match payload[0] {
            VAL_PROD => Ok(Discrimination::Production),
            VAL_TEST => Ok(Discrimination::Test),
            _ => Err(Error::StructureInvalid),
        }
    }
}

impl ConfigParamVariant for ConsensusType {
    fn to_payload(&self) -> Vec<u8> {
        (*self as u16).to_be_bytes().to_vec()
    }

    fn from_payload(payload: &[u8]) -> Result<Self, Error> {
        let mut bytes = 0u16.to_ne_bytes();
        if payload.len() != bytes.len() {
            return Err(Error::SizeInvalid);
        };
        bytes.copy_from_slice(payload);
        let integer = u16::from_be_bytes(bytes);
        ConsensusType::from_u16(integer).ok_or(Error::StructureInvalid)
    }
}

impl ConfigParamVariant for BftLeaderId {
    fn to_payload(&self) -> Vec<u8> {
        self.as_ref().to_vec()
    }

    fn from_payload(payload: &[u8]) -> Result<Self, Error> {
        PublicKey::from_binary(payload)
            .map(Into::into)
            .map_err(|_| Error::SizeInvalid)
    }
}

impl ConfigParamVariant for bool {
    fn to_payload(&self) -> Vec<u8> {
        vec![if *self { 1 } else { 0 }]
    }

    fn from_payload(payload: &[u8]) -> Result<Self, Error> {
        match payload.len() {
            1 => match payload[0] {
                0 => Ok(false),
                1 => Ok(true),
                _ => Err(Error::BoolInvalid),
            },
            _ => Err(Error::SizeInvalid),
        }
    }
}

impl ConfigParamVariant for u8 {
    fn to_payload(&self) -> Vec<u8> {
        vec![*self]
    }

    fn from_payload(payload: &[u8]) -> Result<Self, Error> {
        match payload.len() {
            1 => Ok(payload[0]),
            _ => Err(Error::SizeInvalid),
        }
    }
}

impl ConfigParamVariant for u64 {
    fn to_payload(&self) -> Vec<u8> {
        self.to_be_bytes().to_vec()
    }

    fn from_payload(payload: &[u8]) -> Result<Self, Error> {
        let mut bytes = Self::default().to_ne_bytes();
        if payload.len() != bytes.len() {
            return Err(Error::SizeInvalid);
        };
        bytes.copy_from_slice(payload);
        Ok(Self::from_be_bytes(bytes))
    }
}

impl ConfigParamVariant for u32 {
    fn to_payload(&self) -> Vec<u8> {
        self.to_be_bytes().to_vec()
    }

    fn from_payload(payload: &[u8]) -> Result<Self, Error> {
        let mut bytes = Self::default().to_ne_bytes();
        if payload.len() != bytes.len() {
            return Err(Error::SizeInvalid);
        };
        bytes.copy_from_slice(payload);
        Ok(Self::from_be_bytes(bytes))
    }
}

impl ConfigParamVariant for (NonZeroU32, NonZeroU32) {
    fn to_payload(&self) -> Vec<u8> {
        let bb: ByteBuilder<()> = ByteBuilder::new();
        bb.u32(self.0.get()).u32(self.1.get()).finalize_as_vec()
    }

    fn from_payload(payload: &[u8]) -> Result<Self, Error> {
        let mut codec = Codec::new(payload);
        let x = codec.get_nz_u32()?;
        let y = codec.get_nz_u32()?;
        Ok((x, y))
    }
}

impl ConfigParamVariant for Milli {
    fn to_payload(&self) -> Vec<u8> {
        self.to_millis().to_payload()
    }

    fn from_payload(payload: &[u8]) -> Result<Self, Error> {
        u64::from_payload(payload).map(Milli::from_millis)
    }
}

impl ConfigParamVariant for LinearFee {
    fn to_payload(&self) -> Vec<u8> {
        let mut v = self.constant.to_payload();
        v.extend(self.coefficient.to_payload());
        v.extend(self.certificate.to_payload());
        v
    }

    fn from_payload(payload: &[u8]) -> Result<Self, Error> {
        if payload.len() != 3 * 8 {
            return Err(Error::SizeInvalid);
        }
        Ok(LinearFee {
            constant: u64::from_payload(&payload[0..8])?,
            coefficient: u64::from_payload(&payload[8..16])?,
            certificate: u64::from_payload(&payload[16..24])?,
            per_certificate_fees: PerCertificateFee::default(),
            per_vote_certificate_fees: PerVoteCertificateFee::default(),
        })
    }
}

impl ConfigParamVariant for PerCertificateFee {
    fn to_payload(&self) -> Vec<u8> {
        let mut v = self
            .certificate_pool_registration
            .map(|v| v.get())
            .unwrap_or(0)
            .to_payload();
        v.extend(
            self.certificate_stake_delegation
                .map(|v| v.get())
                .unwrap_or(0)
                .to_payload(),
        );
        v.extend(
            self.certificate_owner_stake_delegation
                .map(|v| v.get())
                .unwrap_or(0)
                .to_payload(),
        );
        v
    }

    fn from_payload(payload: &[u8]) -> Result<Self, Error> {
        if payload.len() != 3 * 8 {
            return Err(Error::SizeInvalid);
        }
        Ok(PerCertificateFee {
            certificate_pool_registration: NonZeroU64::new(u64::from_payload(&payload[0..8])?),
            certificate_stake_delegation: NonZeroU64::new(u64::from_payload(&payload[8..16])?),
            certificate_owner_stake_delegation: NonZeroU64::new(u64::from_payload(
                &payload[16..24],
            )?),
        })
    }
}

impl ConfigParamVariant for PerVoteCertificateFee {
    fn to_payload(&self) -> Vec<u8> {
        let mut v = self
            .certificate_vote_plan
            .map(|v| v.get())
            .unwrap_or(0)
            .to_payload();
        v.extend(
            self.certificate_vote_cast
                .map(|v| v.get())
                .unwrap_or(0)
                .to_payload(),
        );
        v
    }

    fn from_payload(payload: &[u8]) -> Result<Self, Error> {
        if payload.len() != 2 * 8 {
            return Err(Error::SizeInvalid);
        }
        Ok(Self {
            certificate_vote_plan: NonZeroU64::new(u64::from_payload(&payload[0..8])?),
            certificate_vote_cast: NonZeroU64::new(u64::from_payload(&payload[8..16])?),
        })
    }
}

impl ConfigParamVariant for CommitteeId {
    fn to_payload(&self) -> Vec<u8> {
        self.as_ref().to_vec()
    }

    fn from_payload(payload: &[u8]) -> Result<Self, Error> {
        Self::try_from(payload).map_err(|err| Error::UnknownString(err.to_string()))
    }
}

#[cfg(feature = "evm")]
impl ConfigParamVariant for Config {
    fn to_payload(&self) -> Vec<u8> {
        let bb: ByteBuilder<Config> = ByteBuilder::new().u8(*self as u8);
        bb.finalize_as_vec()
    }

    fn from_payload(payload: &[u8]) -> Result<Self, Error> {
        let mut codec = Codec::new(payload);

        // Read EvmConfig and match hard fork variant
<<<<<<< HEAD
        let config = match codec.get_u8()? {
            n if n == EvmConfig::Istanbul as u8 => EvmConfig::Istanbul,
            n if n == EvmConfig::Berlin as u8 => EvmConfig::Berlin,
=======
        let config = match rb.get_u8()? {
            n if n == Config::Frontier as u8 => Config::Frontier,
            n if n == Config::Istanbul as u8 => Config::Istanbul,
            n if n == Config::Berlin as u8 => Config::Berlin,
            n if n == Config::London as u8 => Config::London,
>>>>>>> 6fdab6bf
            _ => return Err(Error::InvalidTag),
        };

        Ok(config)
    }
}

#[cfg(feature = "evm")]
impl ConfigParamVariant for EvmEnvSettings {
    fn to_payload(&self) -> Vec<u8> {
        use crate::evm::serialize_u256;
        let bb: ByteBuilder<EvmEnvSettings> = ByteBuilder::new();
        let bb = serialize_u256(bb, &self.gas_price);
        let bb = serialize_u256(bb, &self.block_gas_limit);
        bb.finalize_as_vec()
    }

    fn from_payload(payload: &[u8]) -> Result<Self, Error> {
        use crate::evm::read_u256;
        let mut codec = Codec::new(payload);
        let gas_price = read_u256(&mut codec)?;
        let block_gas_limit = read_u256(&mut codec)?;
        Ok(EvmEnvSettings {
            gas_price,
            block_gas_limit,
        })
    }
}

#[derive(Debug, Clone, Copy, PartialEq, Eq, PartialOrd, Ord)]
struct TagLen(u16);

const MAXIMUM_LEN: usize = 512;

impl TagLen {
    pub fn new(tag: Tag, len: usize) -> Option<Self> {
        if len < MAXIMUM_LEN {
            Some(TagLen((tag as u16) << 9 | len as u16))
        } else {
            None
        }
    }

    pub fn get_len(self) -> usize {
        (self.0 & 0b1_1111_1111) as usize
    }

    pub fn get_tag(self) -> Result<Tag, Error> {
        Tag::from_u16(self.0 >> 9).ok_or(Error::InvalidTag)
    }
}

#[cfg(any(test, feature = "property-test-api"))]
mod test {
    use super::*;
    #[cfg(test)]
    use quickcheck::TestResult;
    use quickcheck::{Arbitrary, Gen};
    use strum::IntoEnumIterator;

    #[cfg(feature = "evm")]
    #[test]
    fn to_and_from_payload_evm_config_params() {
        let evm_params = Config::default();
        let payload = evm_params.to_payload();
        let other_evm = Config::from_payload(&payload).unwrap();
        assert_eq!(evm_params, other_evm);
    }

    quickcheck! {
        fn tag_len_computation_correct(tag: Tag, len: usize) -> TestResult {
            let len = len % MAXIMUM_LEN;
            let tag_len = TagLen::new(tag, len).unwrap();

            assert_eq!(Ok(tag), tag_len.get_tag(), "Invalid tag");
            assert_eq!(len, tag_len.get_len(), "Invalid len");
            TestResult::passed()
        }

        fn linear_fee_to_payload_from_payload(fee: LinearFee) -> TestResult {
            let payload = fee.to_payload();
            let decoded = LinearFee::from_payload(&payload).unwrap();

            TestResult::from_bool(fee == decoded)
        }

        fn per_certificate_fee_to_payload_from_payload(fee: PerCertificateFee) -> TestResult {
            let payload = fee.to_payload();
            let decoded = PerCertificateFee::from_payload(&payload).unwrap();

            TestResult::from_bool(fee == decoded)
        }

        fn config_param_serialize_readable(param: ConfigParam) -> bool {
            use chain_core::property::Serialize as _;
            let bytes = param.serialize_as_vec().unwrap();
            let decoded = ConfigParam::deserialize_from_slice(&mut Codec::new(bytes.as_slice())).unwrap();

            param == decoded
        }
    }

    impl Arbitrary for Tag {
        fn arbitrary<G: Gen>(g: &mut G) -> Self {
            let idx = usize::arbitrary(g) % Tag::iter().count();
            Tag::iter().nth(idx).unwrap()
        }
    }

    impl Arbitrary for Block0Date {
        fn arbitrary<G: Gen>(g: &mut G) -> Self {
            Block0Date(Arbitrary::arbitrary(g))
        }
    }

    impl Arbitrary for Ratio {
        fn arbitrary<G: Gen>(g: &mut G) -> Self {
            Ratio {
                numerator: Arbitrary::arbitrary(g),
                denominator: NonZeroU64::new(Arbitrary::arbitrary(g))
                    .unwrap_or_else(|| NonZeroU64::new(1).unwrap()),
            }
        }
    }

    impl Arbitrary for RewardParams {
        fn arbitrary<G: Gen>(g: &mut G) -> Self {
            if bool::arbitrary(g) {
                RewardParams::Linear {
                    constant: Arbitrary::arbitrary(g),
                    ratio: Arbitrary::arbitrary(g),
                    epoch_start: Arbitrary::arbitrary(g),
                    epoch_rate: NonZeroU32::new(20).unwrap(),
                }
            } else {
                RewardParams::Halving {
                    constant: Arbitrary::arbitrary(g),
                    ratio: Arbitrary::arbitrary(g),
                    epoch_start: Arbitrary::arbitrary(g),
                    epoch_rate: NonZeroU32::new(20).unwrap(),
                }
            }
        }
    }

    #[cfg(feature = "evm")]
    impl Arbitrary for EvmEnvSettings {
        fn arbitrary<G: Gen>(g: &mut G) -> Self {
            EvmEnvSettings {
                gas_price: [u8::arbitrary(g); 32].into(),
                block_gas_limit: [u8::arbitrary(g); 32].into(),
            }
        }
    }

    impl Arbitrary for ConfigParam {
        fn arbitrary<G: Gen>(g: &mut G) -> Self {
            match u8::arbitrary(g) % 30 {
                0 => ConfigParam::Block0Date(Arbitrary::arbitrary(g)),
                1 => ConfigParam::Discrimination(Arbitrary::arbitrary(g)),
                2 => ConfigParam::ConsensusVersion(Arbitrary::arbitrary(g)),
                3 => ConfigParam::SlotsPerEpoch(Arbitrary::arbitrary(g)),
                4 => {
                    let mut slot_duration = u8::arbitrary(g);
                    if slot_duration == 0 {
                        slot_duration += 1;
                    }
                    ConfigParam::SlotDuration(slot_duration)
                }
                5 => ConfigParam::ConsensusGenesisPraosActiveSlotsCoeff(Arbitrary::arbitrary(g)),
                6 => ConfigParam::BlockContentMaxSize(Arbitrary::arbitrary(g)),
                7 => ConfigParam::AddBftLeader(Arbitrary::arbitrary(g)),
                8 => ConfigParam::RemoveBftLeader(Arbitrary::arbitrary(g)),
                9 => ConfigParam::LinearFee(Arbitrary::arbitrary(g)),
                10 => ConfigParam::ProposalExpiration(Arbitrary::arbitrary(g)),
                11 => ConfigParam::TreasuryAdd(Arbitrary::arbitrary(g)),
                12 => ConfigParam::RewardPot(Arbitrary::arbitrary(g)),
                13 => ConfigParam::RewardParams(Arbitrary::arbitrary(g)),
                14 => ConfigParam::PerCertificateFees(Arbitrary::arbitrary(g)),
                15 => ConfigParam::FeesInTreasury(Arbitrary::arbitrary(g)),
                16 => ConfigParam::AddCommitteeId(Arbitrary::arbitrary(g)),
                17 => ConfigParam::RemoveCommitteeId(Arbitrary::arbitrary(g)),
                18 => ConfigParam::PerVoteCertificateFees(Arbitrary::arbitrary(g)),
                19 => ConfigParam::RewardPot(Arbitrary::arbitrary(g)),
                20 => ConfigParam::RewardParams(Arbitrary::arbitrary(g)),
                21 => ConfigParam::RewardParams(Arbitrary::arbitrary(g)),
                22 => ConfigParam::FeesInTreasury(Arbitrary::arbitrary(g)),
                23 => ConfigParam::RewardLimitNone,
                24 => ConfigParam::RewardLimitByAbsoluteStake(Arbitrary::arbitrary(g)),
                25 => ConfigParam::PoolRewardParticipationCapping(Arbitrary::arbitrary(g)),
                26 => ConfigParam::AddCommitteeId(Arbitrary::arbitrary(g)),
                27 => ConfigParam::RemoveCommitteeId(Arbitrary::arbitrary(g)),
                28 => ConfigParam::PerCertificateFees(Arbitrary::arbitrary(g)),
                29 => ConfigParam::TransactionMaxExpiryEpochs(Arbitrary::arbitrary(g)),
                #[cfg(feature = "evm")]
                30 => ConfigParam::EvmConfiguration(Arbitrary::arbitrary(g)),
                #[cfg(feature = "evm")]
                31 => ConfigParam::EvmEnvironment(Arbitrary::arbitrary(g)),
                _ => unreachable!(),
            }
        }
    }
}<|MERGE_RESOLUTION|>--- conflicted
+++ resolved
@@ -768,17 +768,11 @@
         let mut codec = Codec::new(payload);
 
         // Read EvmConfig and match hard fork variant
-<<<<<<< HEAD
         let config = match codec.get_u8()? {
-            n if n == EvmConfig::Istanbul as u8 => EvmConfig::Istanbul,
-            n if n == EvmConfig::Berlin as u8 => EvmConfig::Berlin,
-=======
-        let config = match rb.get_u8()? {
             n if n == Config::Frontier as u8 => Config::Frontier,
             n if n == Config::Istanbul as u8 => Config::Istanbul,
             n if n == Config::Berlin as u8 => Config::Berlin,
             n if n == Config::London as u8 => Config::London,
->>>>>>> 6fdab6bf
             _ => return Err(Error::InvalidTag),
         };
 
