--- conflicted
+++ resolved
@@ -303,20 +303,11 @@
 
 #[cfg(any(test, feature = "property-test-api"))]
 mod tests {
-<<<<<<< HEAD
-    #![allow(dead_code, unused_imports)]
-    use crate::testing::average_value;
-
-    // proptest macro bug
-=======
     #![allow(dead_code, unused_imports)] // proptest macro bug
->>>>>>> 33cb0edf
+
     use super::*;
     use crate::testing::average_value;
-    #[cfg(test)]
-    use quickcheck::TestResult;
     use quickcheck::{Arbitrary, Gen};
-    use quickcheck_macros::quickcheck;
     use test_strategy::proptest;
 
     #[proptest]
