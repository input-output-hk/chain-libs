use serde::Deserialize;
use std::collections::{BTreeMap, BTreeSet};
use std::io::BufReader;
use std::mem::size_of;
use std::path::PathBuf;
use std::str::FromStr;

use chain_evm::{
    primitive_types::{H160, H256, U256},
    state::{Account, Trie},
    Address, Config,
};

use crate::evm::EvmTransaction;
use crate::ledger::evm::Ledger;

struct TestEvmState {
    ledger: Ledger,
    config: Config,
    coinbase_addresses: BTreeSet<String>,
}

impl TestEvmState {
    fn new() -> Self {
        Self {
            ledger: Default::default(),
            config: Default::default(),
            coinbase_addresses: Default::default(),
        }
    }
}

impl TestEvmState {
    fn set_evm_config(mut self, config: Config) -> Self {
        self.config = config;
        self
    }

    fn set_account(mut self, address: Address, account: Account) -> Self {
        self.ledger.accounts = self.ledger.accounts.put(address, account);
        self
    }

    fn set_chain_id(mut self, chain_id: U256) -> Self {
        self.ledger.environment.chain_id = chain_id;
        self
    }
}

impl TestEvmState {
    fn try_apply_network(self, network: String) -> Result<Self, String> {
        println!("Network type: {}", network);
        match network.as_str() {
            "Istanbul" => Ok(self.set_evm_config(Config::Istanbul)),
            "Berlin" => Ok(self.set_evm_config(Config::Berlin)),
            "London" => Ok(self.set_evm_config(Config::London)),
            network => Err(format!("Not known network type, {}", network)),
        }
    }

    fn try_apply_account(self, address: String, account: TestAccountState) -> Result<Self, String> {
        Ok(self.set_account(
            H160::from_str(&address).map_err(|_| "Can not parse address")?,
            account.try_into()?,
        ))
    }

    fn try_apply_accounts<I>(mut self, iter: I) -> Result<Self, String>
    where
        I: Iterator<Item = (String, TestAccountState)>,
    {
        for (address, account) in iter {
            self = self.try_apply_account(address, account)?;
        }
        Ok(self)
    }

    fn try_apply_block_header(mut self, block_header: TestBlockHeader) -> Result<Self, String> {
        self.ledger.environment.block_gas_limit =
            U256::from_str(&block_header.gas_limit).map_err(|_| "Can not parse gas limit")?;
        self.ledger.environment.block_number =
            U256::from_str(&block_header.number).map_err(|_| "Can not parse number")?;
        self.ledger.environment.block_timestamp =
            U256::from_str(&block_header.timestamp).map_err(|_| "Can not parse timestamp")?;
        self.ledger.environment.block_difficulty =
            U256::from_str(&block_header.difficulty).map_err(|_| "Can not parse difficulty")?;
        self.ledger.environment.block_coinbase =
            H160::from_str(&block_header.coinbase).map_err(|_| "Can not parse coinbase")?;

        self.ledger
            .environment
            .block_hashes
            .push(H256::from_str(&block_header.hash).expect("Can not parse hash"));

        self.coinbase_addresses.insert(block_header.coinbase);

        Ok(self)
    }

    fn try_apply_transaction(mut self, tx: TestEvmTransaction) -> Result<Self, String> {
        let gas_price =
            U256::from_str(&tx.gas_price).map_err(|_| "Can not parse transaction gas limit")?;

        self.ledger.environment.gas_price = gas_price;

        self.ledger
            .run_transaction(tx.try_into()?, self.config)
            .map_err(|e| format!("can not run transaction, err: {}", e))?;

        Ok(self)
    }

    fn try_apply_block(mut self, block: TestBlock) -> Result<Self, String> {
        self = self.try_apply_block_header(block.block_header)?;
        for transaction in block.transactions {
            self = self.try_apply_transaction(transaction)?;
        }

        Ok(self)
    }

    fn try_apply_blocks<I>(mut self, iter: I) -> Result<Self, String>
    where
        I: Iterator<Item = TestBlock>,
    {
        for block in iter {
            self = self.try_apply_block(block)?;
        }
        Ok(self)
    }
}

impl TestEvmState {
    fn validate_accounts<I>(&self, iter: I) -> Result<(), String>
    where
        I: Iterator<Item = (String, TestAccountState)>,
    {
        for (address, account) in iter {
            self.validate_account(address, account)?;
        }
        Ok(())
    }

    fn validate_account(
        &self,
        address: String,
        expected_state: TestAccountState,
    ) -> Result<(), String> {
        // skip coinbase accounts
        if !self.coinbase_addresses.contains(&address) {
            let account = self
                .ledger
                .accounts
                .get(&H160::from_str(&address).map_err(|_| "Can not parse address")?)
                .ok_or("Can not find account")?;
            let expected_account: Account = expected_state.try_into()?;

            if &expected_account != account {
                let storage_info = |account: &Account| {
                    let mut storage = "{".to_string();
                    for (key, value) in account.storage.iter() {
                        storage = format!("{} |key: {} , value: {}| ", storage, key, value);
                    }
                    format!("{}}}", storage)
                };

                let expected_storage = storage_info(&expected_account);
                let account_storage = storage_info(account);

                Err(format!(
                    "Account mismatch,
                    address: {},
                    current: {{ balance: {}, nonce: {}, code: {}, storage: {} }},
                    expected: {{ balance: {}, nonce: {}, code: {}, storage: {} }}",
                    address,
                    account.balance,
                    account.nonce,
                    hex::encode(&account.code),
                    account_storage,
                    expected_account.balance,
                    expected_account.nonce,
                    hex::encode(expected_account.code),
                    expected_storage
                ))
            } else {
                Ok(())
            }
        } else {
            Ok(())
        }
    }
}

#[derive(Deserialize)]
struct TestAccountState {
    balance: String,
    code: String,
    nonce: String,
    storage: BTreeMap<String, String>,
}

impl TryFrom<TestAccountState> for Account {
    type Error = String;
    fn try_from(account: TestAccountState) -> Result<Self, Self::Error> {
        let mut storage = Trie::default();
        for (k, v) in account.storage {
            let feel_zeros = |mut val: String| -> Result<String, String> {
                val = val[0..2]
                    .eq("0x")
                    .then(|| val[2..].to_string())
                    .ok_or("Missing '0x' prefix for hex data")?;

                while val.len() < size_of::<H256>() * 2 {
                    val = "00".to_string() + &val;
                }
                val = "0x".to_string() + &val;
                Ok(val)
            };
            storage = storage.put(
                H256::from_str(&feel_zeros(k)?).map_err(|_| "Can not parse account storage key")?,
                H256::from_str(&feel_zeros(v)?).map_err(|_| "Can not parse account storage key")?,
            );
        }
        Ok(Self {
            nonce: U256::from_str(&account.nonce).map_err(|_| "Can not parse nonce")?,
            balance: U256::from_str(&account.balance)
                .map_err(|_| "Can not parse balance")?
                .try_into()?,
            storage,
            code: hex::decode(
                account.code[0..2]
                    .eq("0x")
                    .then(|| account.code[2..].to_string())
                    .expect("Missing '0x' prefix for hex data"),
            )
            .map_err(|_| "Can not parse code")?,
        })
    }
}

#[derive(Deserialize)]
#[serde(rename_all = "camelCase")]
struct TestEvmTransaction {
    data: String,
    gas_limit: String,
    gas_price: String,
    sender: String,
    to: String,
    value: String,
}

impl TryFrom<TestEvmTransaction> for EvmTransaction {
    type Error = String;
    fn try_from(tx: TestEvmTransaction) -> Result<Self, Self::Error> {
        let gas_limit = U256::from_str(&tx.gas_limit)
            .map_err(|_| "Can not parse transaction gas limit")?
            .as_u64();
        let value = U256::from_str(&tx.value).map_err(|_| "Can not parse transaction value")?;
        let data = hex::decode(
            tx.data[0..2]
                .eq("0x")
                .then(|| tx.data[2..].to_string())
                .expect("Missing '0x' prefix for hex data"),
        )
        .map_err(|_| "Can not parse transaction data")?;
        let caller = H160::from_str(&tx.sender).map_err(|_| "Can not parse transaction sender")?;
        let address = H160::from_str(&tx.to).map_err(|_| "Can not parse transaction to")?;

        Ok(Self::Call {
            address,
            gas_limit,
            value,
            data,
            caller,
            access_list: Vec::new(),
        })
    }
}

#[derive(Deserialize)]
#[serde(rename_all = "camelCase")]
struct TestBlockHeader {
    coinbase: String,
    difficulty: String,
    gas_limit: String,
    hash: String,
    number: String,
    timestamp: String,
}

#[derive(Deserialize)]
#[serde(rename_all = "camelCase")]
struct TestBlock {
    block_header: TestBlockHeader,
    transactions: Vec<TestEvmTransaction>,
}

#[derive(Deserialize)]
#[serde(rename_all = "camelCase")]
struct TestCase {
    pre: BTreeMap<String, TestAccountState>,
    network: String,
    genesis_block_header: TestBlockHeader,
    blocks: Vec<TestBlock>,
    post_state: BTreeMap<String, TestAccountState>,
}

pub fn run_evm_test(path: PathBuf) {
    println!(
        "\n----------- Running tests: {} -----------",
        path.file_name().unwrap().to_str().unwrap()
    );

    let file = std::fs::File::open(path).expect("Open file failed");
    let reader = BufReader::new(file);

    let test: BTreeMap<String, TestCase> =
        serde_json::from_reader(reader).expect("Parse test cases failed");

    for (test_name, test_case) in test {
        println!("\nRunning test case: {} ...", test_name);
        let evm_state_builder = TestEvmState::new()
            .set_chain_id(U256::from_str("0xff").unwrap())
            .try_apply_network(test_case.network)
            .unwrap()
            .try_apply_accounts(test_case.pre.into_iter())
            .unwrap()
            .try_apply_block_header(test_case.genesis_block_header)
            .unwrap()
            .try_apply_blocks(test_case.blocks.into_iter())
            .unwrap();

        evm_state_builder
            .validate_accounts(test_case.post_state.into_iter())
            .unwrap();
    }
}

// TODO: need to fix following tests
<<<<<<< HEAD
// "../evm-tests/BlockchainTests/GeneralStateTests/VMTests/vmTests/blockInfo.json"
// "../evm-tests/BlockchainTests/GeneralStateTests/VMTests/vmTests/envInfo.json"
// "../evm-tests/BlockchainTests/GeneralStateTests/VMTests/vmIOandFlowOperations/loop_stacklimit.json"
=======
// "../evm-tests/BlockchainTests/GeneralStateTests/VMTests/vmIOandFlowOperations/jumpToPush.json"
>>>>>>> 936bfd13
#[test]
#[ignore]
fn run_evm_tests() {
    let vm_tests_dir = std::fs::read_dir("../evm-tests/BlockchainTests/GeneralStateTests/VMTests")
        .expect("Can not find vm tests directory");

    for vm_test_dir in vm_tests_dir {
        let vm_test_dir = vm_test_dir.expect("Can not open vm tests dir entry");
        println!(
            "Running {} tests ...",
            vm_test_dir.file_name().to_str().unwrap()
        );

        if vm_test_dir.file_name().to_str().unwrap() == "vmPerformance" {
            println!("Skipping");
            continue;
        }

        for vm_test in std::fs::read_dir(vm_test_dir.path()).unwrap() {
            let vm_test = vm_test.expect("Can not open vm test entry");
            // "jumpToPush.json" has a different structure it is does not have a 'postState' field
            // as a final state which we would have as a result of the test execution.
            // "jumpToPush.json" test has only "postStateHash" which should be equal to the Ethereum "stateRoot"
            // which we dont need to implement in our implementation currently as we are not emulating Ethereum blockchain structure
            if vm_test.file_name().to_str().unwrap() == "jumpToPush.json" {
                println!("Skipping");
            }
            run_evm_test(vm_test.path());
        }
    }
}

// This was left for the convinience to run and debug a separate test case
#[test]
#[ignore]
fn evm_test() {
    run_evm_test(PathBuf::from(
        "../evm-tests/BlockchainTests/GeneralStateTests/VMTests/vmIOandFlowOperations/loop_stacklimit.json"
    ));
}<|MERGE_RESOLUTION|>--- conflicted
+++ resolved
@@ -336,16 +336,7 @@
     }
 }
 
-// TODO: need to fix following tests
-<<<<<<< HEAD
-// "../evm-tests/BlockchainTests/GeneralStateTests/VMTests/vmTests/blockInfo.json"
-// "../evm-tests/BlockchainTests/GeneralStateTests/VMTests/vmTests/envInfo.json"
-// "../evm-tests/BlockchainTests/GeneralStateTests/VMTests/vmIOandFlowOperations/loop_stacklimit.json"
-=======
-// "../evm-tests/BlockchainTests/GeneralStateTests/VMTests/vmIOandFlowOperations/jumpToPush.json"
->>>>>>> 936bfd13
 #[test]
-#[ignore]
 fn run_evm_tests() {
     let vm_tests_dir = std::fs::read_dir("../evm-tests/BlockchainTests/GeneralStateTests/VMTests")
         .expect("Can not find vm tests directory");
@@ -357,6 +348,7 @@
             vm_test_dir.file_name().to_str().unwrap()
         );
 
+        // Heavy perfomance tests, so we just skip them
         if vm_test_dir.file_name().to_str().unwrap() == "vmPerformance" {
             println!("Skipping");
             continue;
@@ -370,6 +362,7 @@
             // which we dont need to implement in our implementation currently as we are not emulating Ethereum blockchain structure
             if vm_test.file_name().to_str().unwrap() == "jumpToPush.json" {
                 println!("Skipping");
+                continue;
             }
             run_evm_test(vm_test.path());
         }
