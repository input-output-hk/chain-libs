--- conflicted
+++ resolved
@@ -7,20 +7,13 @@
 use crate::{account::Identifier as JorAddress, accounting::account::AccountState as JorAccount};
 use chain_crypto::Verification;
 use chain_evm::{
-<<<<<<< HEAD
-    machine::{BlockHash, BlockNumber, BlockTimestamp, Environment, EvmState, Log, VirtualMachine},
+    machine::{
+        transact_call, transact_create, transact_create2, BlockHash, BlockNumber, BlockTimestamp,
+        Environment, EvmState, Log, VirtualMachine,
+    },
     primitive_types::H256,
     state::{Account as EvmAccount, LogsState},
     Address as EvmAddress,
-=======
-    machine::{
-        transact_call, transact_create, transact_create2, BlockHash, BlockNumber, BlockTimestamp,
-        Config, Environment, EvmState, Log, VirtualMachine,
-    },
-    primitive_types::{H256, U256},
-    state::{Account, AccountTrie, LogsState},
-    Address,
->>>>>>> e44ebfde
 };
 use imhamt::Hamt;
 use std::collections::hash_map::DefaultHasher;
@@ -149,7 +142,6 @@
 }
 
 impl super::Ledger {
-<<<<<<< HEAD
     pub fn apply_map_accounts<'a>(
         mut self,
         tx: &EvmMapping,
@@ -167,16 +159,7 @@
     }
 
     pub fn run_transaction(mut self, contract: EvmTransaction) -> Result<Self, Error> {
-        let evm_config = self.settings.evm_config;
-        let mut vm = VirtualMachine::new(&mut self);
-=======
-    pub fn run_transaction(
-        &mut self,
-        contract: EvmTransaction,
-        config: Config,
-    ) -> Result<(), Error> {
-        let config = config.into();
->>>>>>> e44ebfde
+        let config = self.settings.evm_config.into();
         match contract {
             EvmTransaction::Create {
                 caller,
@@ -185,20 +168,8 @@
                 gas_limit,
                 access_list,
             } => {
-<<<<<<< HEAD
-                vm.transact_create(
-                    evm_config,
-                    caller,
-                    value,
-                    init_code,
-                    gas_limit,
-                    access_list,
-                    true,
-                )?;
-=======
-                let vm = VirtualMachine::new(self, &config, caller, gas_limit, true);
+                let vm = VirtualMachine::new(&mut self, &config, caller, gas_limit, true);
                 transact_create(vm, value, init_code, access_list)?;
->>>>>>> e44ebfde
             }
             EvmTransaction::Create2 {
                 caller,
@@ -208,21 +179,8 @@
                 gas_limit,
                 access_list,
             } => {
-<<<<<<< HEAD
-                vm.transact_create2(
-                    evm_config,
-                    caller,
-                    value,
-                    init_code,
-                    salt,
-                    gas_limit,
-                    access_list,
-                    true,
-                )?;
-=======
-                let vm = VirtualMachine::new(self, &config, caller, gas_limit, true);
+                let vm = VirtualMachine::new(&mut self, &config, caller, gas_limit, true);
                 transact_create2(vm, value, init_code, salt, access_list)?;
->>>>>>> e44ebfde
             }
             EvmTransaction::Call {
                 caller,
@@ -232,21 +190,8 @@
                 gas_limit,
                 access_list,
             } => {
-<<<<<<< HEAD
-                let _byte_code_msg = vm.transact_call(
-                    evm_config,
-                    caller,
-                    address,
-                    value,
-                    data,
-                    gas_limit,
-                    access_list,
-                    true,
-                )?;
-=======
-                let vm = VirtualMachine::new(self, &config, caller, gas_limit, true);
+                let vm = VirtualMachine::new(&mut self, &config, caller, gas_limit, true);
                 let _byte_code_msg = transact_call(vm, address, value, data, access_list)?;
->>>>>>> e44ebfde
             }
         }
         Ok(self)
