use crate::certificate::EvmMapping;
use crate::chaineval::HeaderContentEvalContext;
use crate::evm::EvmTransaction;
use crate::header::BlockDate;
use crate::transaction::{SingleAccountBindingSignature, TransactionBindingAuthData};
use crate::value::Value;
use crate::{account::Identifier as JorAddress, accounting::account::AccountState as JorAccount};
use chain_crypto::Verification;
use chain_evm::ExitError;
use chain_evm::{
    machine::{
        transact_call, transact_create, transact_create2, BlockHash, BlockNumber, BlockTimestamp,
        Environment, EvmState, Log, VirtualMachine,
    },
<<<<<<< HEAD
    primitive_types::H256,
    state::{Account as EvmAccount, LogsState},
    Address as EvmAddress,
=======
    state::{Account, AccountTrie, LogsState},
    Address,
>>>>>>> 77776f74
};
use imhamt::Hamt;
use std::collections::hash_map::DefaultHasher;
use thiserror::Error;

#[derive(Debug, Error, Clone, PartialEq, Eq)]
pub enum Error {
    #[error(
        "for the provided jormungandr account: {} or evm account: {} mapping is already exist", .0.to_string(), .1.to_string()
    )]
    ExistingMapping(JorAddress, EvmAddress),
    #[error("evm transaction error: {0}")]
    EvmTransaction(#[from] chain_evm::machine::Error),
    #[error("Protocol evm mapping payload signature failed")]
    EvmMappingSignatureFailed,
}

#[derive(Clone, PartialEq, Eq)]
pub struct AddressMapping {
    evm_to_jor: Hamt<DefaultHasher, EvmAddress, JorAddress>,
    jor_to_evm: Hamt<DefaultHasher, JorAddress, EvmAddress>,
}

impl AddressMapping {
    fn new() -> Self {
        Self {
            evm_to_jor: Hamt::new(),
            jor_to_evm: Hamt::new(),
        }
    }

    fn jor_address(&self, evm_id: &EvmAddress) -> Option<&JorAddress> {
        self.evm_to_jor.lookup(evm_id)
    }

    fn del_accounts(&mut self, jor_id: &JorAddress) {
        if let Some(evm_id) = self.jor_to_evm.lookup(jor_id) {
            self.evm_to_jor = self.evm_to_jor.remove(evm_id).unwrap();
            self.jor_to_evm = self.jor_to_evm.remove(jor_id).unwrap();
        }
    }

    fn map_accounts(&mut self, jor_id: JorAddress, evm_id: EvmAddress) -> Result<(), Error> {
        let evm_to_jor = self
            .evm_to_jor
            .insert(evm_id, jor_id.clone())
            .map_err(|_| Error::ExistingMapping(jor_id.clone(), evm_id))?;
        let jor_to_evm = self
            .jor_to_evm
            .insert(jor_id.clone(), evm_id)
            .map_err(|_| Error::ExistingMapping(jor_id, evm_id))?;

        self.evm_to_jor = evm_to_jor;
        self.jor_to_evm = jor_to_evm;
        Ok(())
    }
}

#[derive(Clone, PartialEq, Eq)]
pub struct Ledger {
    pub(crate) logs: LogsState,
    pub(crate) environment: Environment,
    pub(crate) current_epoch: BlockEpoch,
    pub(crate) address_mapping: AddressMapping,
}

impl Default for Ledger {
    fn default() -> Self {
        Ledger::new()
    }
}

impl EvmState for super::Ledger {
    fn environment(&self) -> &Environment {
        &self.evm.environment
    }

    fn account(&self, evm_address: &EvmAddress) -> Option<EvmAccount> {
        match self.evm.address_mapping.jor_address(evm_address) {
            Some(jor_address) => match self.accounts.get_state(jor_address) {
                Ok(account) => Some(EvmAccount {
                    balance: account.value.0.into(),
                    state: account.evm_state.clone(),
                }),
                Err(_) => None,
            },
            None => None,
        }
    }

    fn contains(&self, address: &EvmAddress) -> bool {
        self.evm.address_mapping.jor_address(address).is_some()
    }

    fn modify_account<F>(&mut self, address: EvmAddress, f: F) -> Result<(), ExitError>
    where
        F: FnOnce(EvmAccount) -> Option<EvmAccount>,
    {
        let address = self
            .evm
            .address_mapping
            .jor_address(&address)
            .ok_or_else(|| {
                ExitError::Other(
                    format!(
                        "Can not find corresponding jormungadr account for the evm account: {}",
                        address
                    )
                    .into(),
                )
            })?
            .clone();
        let account = self
            .accounts
            .get_state(&address)
            .cloned()
            .unwrap_or_else(|_| JorAccount::new(Value::zero(), ()));

        match f(EvmAccount {
            balance: account.value.0.into(),
            state: account.evm_state,
        }) {
            Some(account) => {
                self.accounts = self
                    .accounts
                    .evm_insert_or_update(
                        &address,
                        Value(u64::from(account.balance)),
                        account.state,
                        (),
                    )
                    .map_err(|e| ExitError::Other(e.to_string().into()))?;
            }
            // remove account
            None => {
                self.evm.address_mapping.del_accounts(&address);
            }
        }
        Ok(())
    }

    fn update_logs(&mut self, block_hash: BlockHash, logs: Vec<Log>) {
        self.evm.logs.put(block_hash, logs);
    }
}

impl super::Ledger {
    pub fn apply_map_accounts<'a>(
        mut self,
        tx: &EvmMapping,
        auth_data: &TransactionBindingAuthData<'a>,
        sig: SingleAccountBindingSignature,
    ) -> Result<Self, Error> {
        if sig.verify_slice(&tx.account_id().clone().into(), auth_data) != Verification::Success {
            return Err(Error::EvmMappingSignatureFailed);
        }

        self.evm
            .address_mapping
            .map_accounts(tx.account_id().clone(), *tx.evm_address())?;
        Ok(self)
    }

    pub fn run_transaction(mut self, contract: EvmTransaction) -> Result<Self, Error> {
        let config = self.settings.evm_config.into();
        match contract {
            EvmTransaction::Create {
                caller,
                value,
                init_code,
                gas_limit,
                access_list,
            } => {
                let vm = VirtualMachine::new(&mut self, &config, caller, gas_limit, true);
                transact_create(vm, value, init_code, access_list)?;
            }
            EvmTransaction::Create2 {
                caller,
                value,
                init_code,
                salt,
                gas_limit,
                access_list,
            } => {
                let vm = VirtualMachine::new(&mut self, &config, caller, gas_limit, true);
                transact_create2(vm, value, init_code, salt, access_list)?;
            }
            EvmTransaction::Call {
                caller,
                address,
                value,
                data,
                gas_limit,
                access_list,
            } => {
                let vm = VirtualMachine::new(&mut self, &config, caller, gas_limit, true);
                let _byte_code_msg = transact_call(vm, address, value, data, access_list)?;
            }
        }
        Ok(self)
    }
}

#[derive(Copy, Clone, Debug, PartialEq, Eq)]
pub struct BlockEpoch {
    epoch: u32,
    epoch_start: BlockTimestamp,
    slots_per_epoch: u32,
    slot_duration: u8,
}

impl Ledger {
    /// Updates block values for EVM environment
    pub fn update_block_environment(
        &mut self,
        metadata: &HeaderContentEvalContext,
        slots_per_epoch: u32,
        slot_duration: u8,
    ) {
        // use content hash from the apply block as the EVM block hash
        let next_hash: BlockHash = <[u8; 32]>::from(metadata.block_id).into();
        self.environment.block_hashes.insert(0, next_hash);
        self.environment.block_number = BlockNumber::from(self.environment.block_hashes.len());
        self.update_block_timestamp(metadata.block_date, slots_per_epoch, slot_duration);
    }
    /// Updates the block timestamp for EVM environment
    fn update_block_timestamp(
        &mut self,
        block_date: BlockDate,
        slots_per_epoch: u32,
        slot_duration: u8,
    ) {
        let BlockDate {
            epoch: this_epoch,
            slot_id,
        } = block_date;

        // update block epoch if needed
        if this_epoch > self.current_epoch.epoch {
            let BlockEpoch {
                epoch: _,
                epoch_start,
                slots_per_epoch: spe,
                slot_duration: sdur,
            } = self.current_epoch;
            let new_epoch = this_epoch;
            let new_epoch_start = epoch_start + spe as u64 * sdur as u64;
            self.current_epoch = BlockEpoch {
                epoch: new_epoch,
                epoch_start: new_epoch_start,
                slots_per_epoch,
                slot_duration,
            };
        }

        // calculate the U256 value from epoch and slot parameters
        let block_timestamp = self.current_epoch.epoch_start
            + slot_id as u64 * self.current_epoch.slot_duration as u64;
        // update EVM enviroment
        self.environment.block_timestamp = block_timestamp;
    }
}

impl Ledger {
    pub fn new() -> Self {
        Self {
            logs: Default::default(),
            environment: Environment {
                gas_price: Default::default(),
                chain_id: Default::default(),
                block_hashes: Default::default(),
                block_number: Default::default(),
                block_coinbase: Default::default(),
                block_timestamp: Default::default(),
                block_difficulty: Default::default(),
                block_gas_limit: Default::default(),
                block_base_fee_per_gas: Default::default(),
            },
            current_epoch: BlockEpoch {
                epoch: 0,
                epoch_start: BlockTimestamp::default(),
                slots_per_epoch: 1,
                slot_duration: 10,
            },
            address_mapping: AddressMapping::new(),
        }
    }
}

impl Ledger {
    pub(crate) fn stats(&self) -> String {
<<<<<<< HEAD
        let Ledger {
            address_mapping, ..
        } = self;
        let mut res = "EVM accounts mapping".to_string();
        for (jor_id, evm_id) in address_mapping.jor_to_evm.iter() {
            res = format!(
                "{}\n jormungandr account: {}, evm account: {}",
                res, jor_id, evm_id
            );
        }
        res
=======
        let Ledger { accounts, .. } = self;
        let mut count = 0;
        for (_, _) in accounts {
            count += 1;
        }
        format!("EVM accounts: #{}", count)
>>>>>>> 77776f74
    }

    pub(crate) fn info_eq(&self, other: &Self) -> String {
        format!(
            "evm: {}",
            (self.address_mapping == other.address_mapping
                && self.environment == other.environment
                && self.logs == other.logs)
        )
    }
}

#[cfg(test)]
mod test {
    use chain_crypto::{Ed25519, PublicKey};

    use super::*;

    #[test]
    fn address_mapping_test() {
        let mut address_mapping = AddressMapping::new();

        let evm_id1 = EvmAddress::from_low_u64_be(0);
        let jor_id1 = JorAddress::from(<PublicKey<Ed25519>>::from_binary(&[0; 32]).unwrap());
        let evm_id2 = EvmAddress::from_low_u64_be(1);
        let jor_id2 = JorAddress::from(<PublicKey<Ed25519>>::from_binary(&[1; 32]).unwrap());

        assert_eq!(address_mapping.jor_address(&evm_id1), None);
        assert_eq!(address_mapping.jor_address(&evm_id2), None);

        assert_eq!(
            address_mapping.map_accounts(jor_id1.clone(), evm_id1),
            Ok(())
        );

        assert_eq!(address_mapping.jor_address(&evm_id1), Some(&jor_id1));
        assert_eq!(address_mapping.jor_address(&evm_id2), None);

        assert_eq!(
            address_mapping.map_accounts(jor_id1.clone(), evm_id1),
            Err(Error::ExistingMapping(jor_id1.clone(), evm_id1))
        );
        assert_eq!(
            address_mapping.map_accounts(jor_id2.clone(), evm_id1),
            Err(Error::ExistingMapping(jor_id2.clone(), evm_id1))
        );
        assert_eq!(
            address_mapping.map_accounts(jor_id1.clone(), evm_id2),
            Err(Error::ExistingMapping(jor_id1.clone(), evm_id2))
        );
        assert_eq!(
            address_mapping.map_accounts(jor_id2.clone(), evm_id2),
            Ok(())
        );

        assert_eq!(address_mapping.jor_address(&evm_id1), Some(&jor_id1));
        assert_eq!(address_mapping.jor_address(&evm_id2), Some(&jor_id2));

        address_mapping.del_accounts(&jor_id1);

        assert_eq!(address_mapping.jor_address(&evm_id1), None);
        assert_eq!(address_mapping.jor_address(&evm_id2), Some(&jor_id2));

        assert_eq!(
            address_mapping.map_accounts(jor_id1.clone(), evm_id1),
            Ok(())
        );

        assert_eq!(address_mapping.jor_address(&evm_id1), Some(&jor_id1));
        assert_eq!(address_mapping.jor_address(&evm_id2), Some(&jor_id2));

        address_mapping.del_accounts(&jor_id1);
        address_mapping.del_accounts(&jor_id1);
        address_mapping.del_accounts(&jor_id2);
        address_mapping.del_accounts(&jor_id2);

        assert_eq!(address_mapping.jor_address(&evm_id1), None);
        assert_eq!(address_mapping.jor_address(&evm_id2), None);
    }
}<|MERGE_RESOLUTION|>--- conflicted
+++ resolved
@@ -12,14 +12,8 @@
         transact_call, transact_create, transact_create2, BlockHash, BlockNumber, BlockTimestamp,
         Environment, EvmState, Log, VirtualMachine,
     },
-<<<<<<< HEAD
-    primitive_types::H256,
     state::{Account as EvmAccount, LogsState},
     Address as EvmAddress,
-=======
-    state::{Account, AccountTrie, LogsState},
-    Address,
->>>>>>> 77776f74
 };
 use imhamt::Hamt;
 use std::collections::hash_map::DefaultHasher;
@@ -311,7 +305,6 @@
 
 impl Ledger {
     pub(crate) fn stats(&self) -> String {
-<<<<<<< HEAD
         let Ledger {
             address_mapping, ..
         } = self;
@@ -323,14 +316,6 @@
             );
         }
         res
-=======
-        let Ledger { accounts, .. } = self;
-        let mut count = 0;
-        for (_, _) in accounts {
-            count += 1;
-        }
-        format!("EVM accounts: #{}", count)
->>>>>>> 77776f74
     }
 
     pub(crate) fn info_eq(&self, other: &Self) -> String {
